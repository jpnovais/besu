/*
 * Copyright ConsenSys AG.
 *
 * Licensed under the Apache License, Version 2.0 (the "License"); you may not use this file except in compliance with
 * the License. You may obtain a copy of the License at
 *
 * http://www.apache.org/licenses/LICENSE-2.0
 *
 * Unless required by applicable law or agreed to in writing, software distributed under the License is distributed on
 * an "AS IS" BASIS, WITHOUT WARRANTIES OR CONDITIONS OF ANY KIND, either express or implied. See the License for the
 * specific language governing permissions and limitations under the License.
 *
 * SPDX-License-Identifier: Apache-2.0
 */
package org.hyperledger.besu.cli;

import static com.google.common.base.Preconditions.checkNotNull;
import static java.nio.charset.StandardCharsets.UTF_8;
import static java.util.Arrays.asList;
import static java.util.Collections.singletonList;
import static org.hyperledger.besu.cli.DefaultCommandValues.getDefaultBesuDataPath;
import static org.hyperledger.besu.cli.config.NetworkName.MAINNET;
import static org.hyperledger.besu.cli.util.CommandLineUtils.DEPENDENCY_WARNING_MSG;
import static org.hyperledger.besu.cli.util.CommandLineUtils.DEPRECATED_AND_USELESS_WARNING_MSG;
import static org.hyperledger.besu.cli.util.CommandLineUtils.DEPRECATION_WARNING_MSG;
import static org.hyperledger.besu.controller.BesuController.DATABASE_PATH;
import static org.hyperledger.besu.ethereum.api.graphql.GraphQLConfiguration.DEFAULT_GRAPHQL_HTTP_PORT;
import static org.hyperledger.besu.ethereum.api.jsonrpc.JsonRpcConfiguration.DEFAULT_ENGINE_JSON_RPC_PORT;
import static org.hyperledger.besu.ethereum.api.jsonrpc.JsonRpcConfiguration.DEFAULT_JSON_RPC_PORT;
import static org.hyperledger.besu.ethereum.api.jsonrpc.RpcApis.DEFAULT_RPC_APIS;
import static org.hyperledger.besu.ethereum.api.jsonrpc.websocket.WebSocketConfiguration.DEFAULT_WEBSOCKET_PORT;
import static org.hyperledger.besu.ethereum.permissioning.GoQuorumPermissioningConfiguration.QIP714_DEFAULT_BLOCK;
import static org.hyperledger.besu.metrics.BesuMetricCategory.DEFAULT_METRIC_CATEGORIES;
import static org.hyperledger.besu.metrics.MetricsProtocol.PROMETHEUS;
import static org.hyperledger.besu.metrics.prometheus.MetricsConfiguration.DEFAULT_METRICS_PORT;
import static org.hyperledger.besu.metrics.prometheus.MetricsConfiguration.DEFAULT_METRICS_PUSH_PORT;
import static org.hyperledger.besu.nat.kubernetes.KubernetesNatManager.DEFAULT_BESU_SERVICE_NAME_FILTER;

import org.hyperledger.besu.BesuInfo;
import org.hyperledger.besu.Runner;
import org.hyperledger.besu.RunnerBuilder;
import org.hyperledger.besu.chainexport.RlpBlockExporter;
import org.hyperledger.besu.chainimport.JsonBlockImporter;
import org.hyperledger.besu.chainimport.RlpBlockImporter;
import org.hyperledger.besu.cli.config.EthNetworkConfig;
import org.hyperledger.besu.cli.config.NetworkName;
import org.hyperledger.besu.cli.converter.MetricCategoryConverter;
import org.hyperledger.besu.cli.converter.PercentageConverter;
import org.hyperledger.besu.cli.custom.CorsAllowedOriginsProperty;
import org.hyperledger.besu.cli.custom.JsonRPCAllowlistHostsProperty;
import org.hyperledger.besu.cli.custom.RpcAuthFileValidator;
import org.hyperledger.besu.cli.error.BesuExceptionHandler;
import org.hyperledger.besu.cli.options.stable.DataStorageOptions;
import org.hyperledger.besu.cli.options.stable.EthstatsOptions;
import org.hyperledger.besu.cli.options.stable.LoggingLevelOption;
import org.hyperledger.besu.cli.options.stable.NodePrivateKeyFileOption;
import org.hyperledger.besu.cli.options.stable.P2PTLSConfigOptions;
import org.hyperledger.besu.cli.options.unstable.DnsOptions;
import org.hyperledger.besu.cli.options.unstable.EthProtocolOptions;
import org.hyperledger.besu.cli.options.unstable.EvmOptions;
import org.hyperledger.besu.cli.options.unstable.IpcOptions;
import org.hyperledger.besu.cli.options.unstable.LauncherOptions;
import org.hyperledger.besu.cli.options.unstable.MergeOptions;
import org.hyperledger.besu.cli.options.unstable.MetricsCLIOptions;
import org.hyperledger.besu.cli.options.unstable.MiningOptions;
import org.hyperledger.besu.cli.options.unstable.NatOptions;
import org.hyperledger.besu.cli.options.unstable.NativeLibraryOptions;
import org.hyperledger.besu.cli.options.unstable.NetworkingOptions;
import org.hyperledger.besu.cli.options.unstable.PkiBlockCreationOptions;
import org.hyperledger.besu.cli.options.unstable.PrivacyPluginOptions;
import org.hyperledger.besu.cli.options.unstable.RPCOptions;
import org.hyperledger.besu.cli.options.unstable.SynchronizerOptions;
import org.hyperledger.besu.cli.options.unstable.TransactionPoolOptions;
import org.hyperledger.besu.cli.presynctasks.PreSynchronizationTaskRunner;
import org.hyperledger.besu.cli.presynctasks.PrivateDatabaseMigrationPreSyncTask;
import org.hyperledger.besu.cli.subcommands.PasswordSubCommand;
import org.hyperledger.besu.cli.subcommands.PublicKeySubCommand;
import org.hyperledger.besu.cli.subcommands.RetestethSubCommand;
import org.hyperledger.besu.cli.subcommands.ValidateConfigSubCommand;
import org.hyperledger.besu.cli.subcommands.blocks.BlocksSubCommand;
import org.hyperledger.besu.cli.subcommands.operator.OperatorSubCommand;
import org.hyperledger.besu.cli.subcommands.rlp.RLPSubCommand;
import org.hyperledger.besu.cli.util.BesuCommandCustomFactory;
import org.hyperledger.besu.cli.util.CommandLineUtils;
import org.hyperledger.besu.cli.util.ConfigOptionSearchAndRunHandler;
import org.hyperledger.besu.cli.util.VersionProvider;
import org.hyperledger.besu.config.GenesisConfigFile;
import org.hyperledger.besu.config.GenesisConfigOptions;
import org.hyperledger.besu.config.GoQuorumOptions;
import org.hyperledger.besu.config.MergeConfigOptions;
import org.hyperledger.besu.consensus.qbft.pki.PkiBlockCreationConfiguration;
import org.hyperledger.besu.consensus.qbft.pki.PkiBlockCreationConfigurationProvider;
import org.hyperledger.besu.controller.BesuController;
import org.hyperledger.besu.controller.BesuControllerBuilder;
import org.hyperledger.besu.crypto.KeyPair;
import org.hyperledger.besu.crypto.KeyPairSecurityModule;
import org.hyperledger.besu.crypto.KeyPairUtil;
import org.hyperledger.besu.crypto.NodeKey;
import org.hyperledger.besu.crypto.SignatureAlgorithmFactory;
import org.hyperledger.besu.crypto.SignatureAlgorithmType;
import org.hyperledger.besu.datatypes.Address;
import org.hyperledger.besu.datatypes.Hash;
import org.hyperledger.besu.datatypes.Wei;
import org.hyperledger.besu.enclave.EnclaveFactory;
import org.hyperledger.besu.enclave.GoQuorumEnclave;
import org.hyperledger.besu.ethereum.GasLimitCalculator;
import org.hyperledger.besu.ethereum.api.ApiConfiguration;
import org.hyperledger.besu.ethereum.api.ImmutableApiConfiguration;
import org.hyperledger.besu.ethereum.api.graphql.GraphQLConfiguration;
import org.hyperledger.besu.ethereum.api.jsonrpc.JsonRpcConfiguration;
import org.hyperledger.besu.ethereum.api.jsonrpc.RpcApis;
import org.hyperledger.besu.ethereum.api.jsonrpc.RpcMethod;
import org.hyperledger.besu.ethereum.api.jsonrpc.authentication.JwtAlgorithm;
import org.hyperledger.besu.ethereum.api.jsonrpc.ipc.JsonRpcIpcConfiguration;
import org.hyperledger.besu.ethereum.api.jsonrpc.websocket.WebSocketConfiguration;
import org.hyperledger.besu.ethereum.api.tls.FileBasedPasswordProvider;
import org.hyperledger.besu.ethereum.api.tls.TlsClientAuthConfiguration;
import org.hyperledger.besu.ethereum.api.tls.TlsConfiguration;
import org.hyperledger.besu.ethereum.chain.Blockchain;
import org.hyperledger.besu.ethereum.core.GoQuorumPrivacyParameters;
import org.hyperledger.besu.ethereum.core.MiningParameters;
import org.hyperledger.besu.ethereum.core.PrivacyParameters;
import org.hyperledger.besu.ethereum.eth.sync.SyncMode;
import org.hyperledger.besu.ethereum.eth.sync.SynchronizerConfiguration;
import org.hyperledger.besu.ethereum.eth.transactions.TransactionPoolConfiguration;
import org.hyperledger.besu.ethereum.mainnet.FrontierTargetingGasLimitCalculator;
import org.hyperledger.besu.ethereum.p2p.config.DiscoveryConfiguration;
import org.hyperledger.besu.ethereum.p2p.peers.EnodeDnsConfiguration;
import org.hyperledger.besu.ethereum.p2p.peers.EnodeURLImpl;
import org.hyperledger.besu.ethereum.p2p.peers.StaticNodesParser;
import org.hyperledger.besu.ethereum.p2p.rlpx.connections.netty.TLSConfiguration;
import org.hyperledger.besu.ethereum.permissioning.GoQuorumPermissioningConfiguration;
import org.hyperledger.besu.ethereum.permissioning.LocalPermissioningConfiguration;
import org.hyperledger.besu.ethereum.permissioning.PermissioningConfiguration;
import org.hyperledger.besu.ethereum.permissioning.PermissioningConfigurationBuilder;
import org.hyperledger.besu.ethereum.permissioning.SmartContractPermissioningConfiguration;
import org.hyperledger.besu.ethereum.privacy.storage.keyvalue.PrivacyKeyValueStorageProvider;
import org.hyperledger.besu.ethereum.privacy.storage.keyvalue.PrivacyKeyValueStorageProviderBuilder;
import org.hyperledger.besu.ethereum.storage.StorageProvider;
import org.hyperledger.besu.ethereum.storage.keyvalue.KeyValueStorageProvider;
import org.hyperledger.besu.ethereum.storage.keyvalue.KeyValueStorageProviderBuilder;
import org.hyperledger.besu.ethereum.worldstate.DefaultWorldStateArchive;
import org.hyperledger.besu.ethereum.worldstate.PrunerConfiguration;
import org.hyperledger.besu.ethereum.worldstate.WorldStateArchive;
import org.hyperledger.besu.ethereum.worldstate.WorldStatePreimageStorage;
import org.hyperledger.besu.ethereum.worldstate.WorldStateStorage;
import org.hyperledger.besu.evm.precompile.AbstractAltBnPrecompiledContract;
import org.hyperledger.besu.metrics.BesuMetricCategory;
import org.hyperledger.besu.metrics.MetricCategoryRegistryImpl;
import org.hyperledger.besu.metrics.MetricsProtocol;
import org.hyperledger.besu.metrics.MetricsSystemFactory;
import org.hyperledger.besu.metrics.ObservableMetricsSystem;
import org.hyperledger.besu.metrics.StandardMetricCategory;
import org.hyperledger.besu.metrics.prometheus.MetricsConfiguration;
import org.hyperledger.besu.metrics.vertx.VertxMetricsAdapterFactory;
import org.hyperledger.besu.nat.NatMethod;
import org.hyperledger.besu.plugin.data.EnodeURL;
import org.hyperledger.besu.plugin.services.BesuConfiguration;
import org.hyperledger.besu.plugin.services.BesuEvents;
import org.hyperledger.besu.plugin.services.MetricsSystem;
import org.hyperledger.besu.plugin.services.PermissioningService;
import org.hyperledger.besu.plugin.services.PicoCLIOptions;
import org.hyperledger.besu.plugin.services.PrivacyPluginService;
import org.hyperledger.besu.plugin.services.RpcEndpointService;
import org.hyperledger.besu.plugin.services.SecurityModuleService;
import org.hyperledger.besu.plugin.services.StorageService;
import org.hyperledger.besu.plugin.services.exception.StorageException;
import org.hyperledger.besu.plugin.services.metrics.MetricCategory;
import org.hyperledger.besu.plugin.services.metrics.MetricCategoryRegistry;
import org.hyperledger.besu.plugin.services.securitymodule.SecurityModule;
import org.hyperledger.besu.plugin.services.storage.PrivacyKeyValueStorageFactory;
import org.hyperledger.besu.plugin.services.storage.rocksdb.RocksDBPlugin;
import org.hyperledger.besu.services.BesuEventsImpl;
import org.hyperledger.besu.services.BesuPluginContextImpl;
import org.hyperledger.besu.services.PermissioningServiceImpl;
import org.hyperledger.besu.services.PicoCLIOptionsImpl;
import org.hyperledger.besu.services.PrivacyPluginServiceImpl;
import org.hyperledger.besu.services.RpcEndpointServiceImpl;
import org.hyperledger.besu.services.SecurityModuleServiceImpl;
import org.hyperledger.besu.services.StorageServiceImpl;
import org.hyperledger.besu.services.kvstore.InMemoryStoragePlugin;
import org.hyperledger.besu.util.Log4j2ConfiguratorUtil;
import org.hyperledger.besu.util.NetworkUtility;
import org.hyperledger.besu.util.PermissioningConfigurationValidator;
import org.hyperledger.besu.util.number.Fraction;
import org.hyperledger.besu.util.number.Percentage;
import org.hyperledger.besu.util.number.PositiveNumber;

import java.io.File;
import java.io.IOException;
import java.io.InputStream;
import java.math.BigInteger;
import java.net.InetAddress;
import java.net.SocketException;
import java.net.URI;
import java.net.UnknownHostException;
import java.nio.file.Path;
import java.security.KeyManagementException;
import java.security.NoSuchAlgorithmException;
import java.time.Clock;
import java.util.ArrayList;
import java.util.Arrays;
import java.util.Base64;
import java.util.Collection;
import java.util.HashMap;
import java.util.HashSet;
import java.util.List;
import java.util.Map;
import java.util.Objects;
import java.util.Optional;
import java.util.OptionalLong;
import java.util.Set;
import java.util.TreeMap;
import java.util.function.Function;
import java.util.function.Predicate;
import java.util.function.Supplier;
import java.util.stream.Collectors;
import javax.net.ssl.SSLContext;
import javax.net.ssl.SSLEngine;

import com.google.common.annotations.VisibleForTesting;
import com.google.common.base.Strings;
import com.google.common.base.Suppliers;
import com.google.common.collect.ImmutableMap;
import com.google.common.io.Files;
import com.google.common.io.Resources;
import io.vertx.core.Vertx;
import io.vertx.core.VertxOptions;
import io.vertx.core.json.DecodeException;
import io.vertx.core.metrics.MetricsOptions;
import net.consensys.quorum.mainnet.launcher.LauncherManager;
import net.consensys.quorum.mainnet.launcher.config.ImmutableLauncherConfig;
import net.consensys.quorum.mainnet.launcher.exception.LauncherException;
import net.consensys.quorum.mainnet.launcher.util.ParseArgsHelper;
import org.apache.logging.log4j.Level;
import org.apache.tuweni.bytes.Bytes;
import org.apache.tuweni.units.bigints.UInt256;
import org.slf4j.Logger;
import picocli.AutoComplete;
import picocli.CommandLine;
import picocli.CommandLine.AbstractParseResultHandler;
import picocli.CommandLine.Command;
import picocli.CommandLine.ExecutionException;
import picocli.CommandLine.Mixin;
import picocli.CommandLine.Option;
import picocli.CommandLine.ParameterException;

@SuppressWarnings("FieldCanBeLocal") // because Picocli injected fields report false positives
@Command(
    description = "This command runs the Besu Ethereum client full node.",
    abbreviateSynopsis = true,
    name = "besu",
    mixinStandardHelpOptions = true,
    versionProvider = VersionProvider.class,
    header = "@|bold,fg(cyan) Usage:|@",
    synopsisHeading = "%n",
    descriptionHeading = "%n@|bold,fg(cyan) Description:|@%n%n",
    optionListHeading = "%n@|bold,fg(cyan) Options:|@%n",
    footerHeading = "%n",
    footer = "Besu is licensed under the Apache License 2.0")
public class BesuCommand implements DefaultCommandValues, Runnable {

  @SuppressWarnings("PrivateStaticFinalLoggers")
  // non-static for testing
  private final Logger logger;

  private CommandLine commandLine;

  private final Supplier<RlpBlockImporter> rlpBlockImporter;
  private final Function<BesuController, JsonBlockImporter> jsonBlockImporterFactory;
  private final Function<Blockchain, RlpBlockExporter> rlpBlockExporterFactory;

  // Unstable CLI options
  final NetworkingOptions unstableNetworkingOptions = NetworkingOptions.create();
  final SynchronizerOptions unstableSynchronizerOptions = SynchronizerOptions.create();
  final EthProtocolOptions unstableEthProtocolOptions = EthProtocolOptions.create();
  final MetricsCLIOptions unstableMetricsCLIOptions = MetricsCLIOptions.create();
  final TransactionPoolOptions unstableTransactionPoolOptions = TransactionPoolOptions.create();
  private final DnsOptions unstableDnsOptions = DnsOptions.create();
  private final MiningOptions unstableMiningOptions = MiningOptions.create();
  private final NatOptions unstableNatOptions = NatOptions.create();
  private final NativeLibraryOptions unstableNativeLibraryOptions = NativeLibraryOptions.create();
  private final RPCOptions unstableRPCOptions = RPCOptions.create();
  private final MergeOptions mergeOptions = MergeOptions.create();
  final LauncherOptions unstableLauncherOptions = LauncherOptions.create();
  private final PrivacyPluginOptions unstablePrivacyPluginOptions = PrivacyPluginOptions.create();
  private final EvmOptions unstableEvmOptions = EvmOptions.create();
  private final IpcOptions unstableIpcOptions = IpcOptions.create();

  // stable CLI options
  private final DataStorageOptions dataStorageOptions = DataStorageOptions.create();
  private final EthstatsOptions ethstatsOptions = EthstatsOptions.create();
  private final NodePrivateKeyFileOption nodePrivateKeyFileOption =
      NodePrivateKeyFileOption.create();
  private final LoggingLevelOption loggingLevelOption = LoggingLevelOption.create();

  private final RunnerBuilder runnerBuilder;
  private final BesuController.Builder controllerBuilderFactory;
  private final BesuPluginContextImpl besuPluginContext;
  private final StorageServiceImpl storageService;
  private final SecurityModuleServiceImpl securityModuleService;
  private final PermissioningServiceImpl permissioningService;
  private final PrivacyPluginServiceImpl privacyPluginService;
  private final RpcEndpointServiceImpl rpcEndpointServiceImpl;

  private final Map<String, String> environment;
  private final MetricCategoryRegistryImpl metricCategoryRegistry =
      new MetricCategoryRegistryImpl();
  private final MetricCategoryConverter metricCategoryConverter = new MetricCategoryConverter();

  private final PreSynchronizationTaskRunner preSynchronizationTaskRunner =
      new PreSynchronizationTaskRunner();

  private final Set<Integer> allocatedPorts = new HashSet<>();
  private final PkiBlockCreationConfigurationProvider pkiBlockCreationConfigProvider;
  private GenesisConfigOptions genesisConfigOptions;

  // CLI options defined by user at runtime.
  // Options parsing is done with CLI library Picocli https://picocli.info/

  // While this variable is never read it is needed for the PicoCLI to create
  // the config file option that is read elsewhere.
  @SuppressWarnings("UnusedVariable")
  @CommandLine.Option(
      names = {CONFIG_FILE_OPTION_NAME},
      paramLabel = MANDATORY_FILE_FORMAT_HELP,
      description = "TOML config file (default: none)")
  private final File configFile = null;

  @CommandLine.Option(
      names = {"--data-path"},
      paramLabel = MANDATORY_PATH_FORMAT_HELP,
      description = "The path to Besu data directory (default: ${DEFAULT-VALUE})")
  final Path dataPath = getDefaultBesuDataPath(this);

  // Genesis file path with null default option if the option
  // is not defined on command line as this default is handled by Runner
  // to use mainnet json file from resources as indicated in the
  // default network option
  // Then we have no control over genesis default value here.
  @CommandLine.Option(
      names = {"--genesis-file"},
      paramLabel = MANDATORY_FILE_FORMAT_HELP,
      description =
          "Genesis file. Setting this option makes --network option ignored and requires --network-id to be set.")
  private final File genesisFile = null;

  @Option(
      names = "--identity",
      paramLabel = "<String>",
      description = "Identification for this node in the Client ID",
      arity = "1")
  private final Optional<String> identityString = Optional.empty();
  // P2P Discovery Option Group
  @CommandLine.ArgGroup(validate = false, heading = "@|bold P2P Discovery Options|@%n")
  P2PDiscoveryOptionGroup p2PDiscoveryOptionGroup = new P2PDiscoveryOptionGroup();

  static class P2PDiscoveryOptionGroup {

    // Public IP stored to prevent having to research it each time we need it.
    private InetAddress autoDiscoveredDefaultIP = null;

    // Completely disables P2P within Besu.
    @Option(
        names = {"--p2p-enabled"},
        description = "Enable P2P functionality (default: ${DEFAULT-VALUE})",
        arity = "1")
    private final Boolean p2pEnabled = true;

    // Boolean option to indicate if peers should NOT be discovered, default to
    // false indicates that
    // the peers should be discovered by default.
    //
    // This negative option is required because of the nature of the option that is
    // true when
    // added on the command line. You can't do --option=false, so false is set as
    // default
    // and you have not to set the option at all if you want it false.
    // This seems to be the only way it works with Picocli.
    // Also many other software use the same negative option scheme for false
    // defaults
    // meaning that it's probably the right way to handle disabling options.
    @Option(
        names = {"--discovery-enabled"},
        description = "Enable P2P discovery (default: ${DEFAULT-VALUE})",
        arity = "1")
    private final Boolean peerDiscoveryEnabled = true;

    // A list of bootstrap nodes can be passed
    // and a hardcoded list will be used otherwise by the Runner.
    // NOTE: we have no control over default value here.
    @Option(
        names = {"--bootnodes"},
        paramLabel = "<enode://id@host:port>",
        description =
            "Comma separated enode URLs for P2P discovery bootstrap. "
                + "Default is a predefined list.",
        split = ",",
        arity = "0..*")
    private final List<String> bootNodes = null;

    @SuppressWarnings({"FieldCanBeFinal", "FieldMayBeFinal"}) // PicoCLI requires non-final Strings.
    @Option(
        names = {"--p2p-host"},
        paramLabel = MANDATORY_HOST_FORMAT_HELP,
        description = "IP address this node advertises to its peers (default: ${DEFAULT-VALUE})",
        arity = "1")
    private String p2pHost = autoDiscoverDefaultIP().getHostAddress();

    @SuppressWarnings({"FieldCanBeFinal", "FieldMayBeFinal"}) // PicoCLI requires non-final Strings.
    @Option(
        names = {"--p2p-interface"},
        paramLabel = MANDATORY_HOST_FORMAT_HELP,
        description =
            "The network interface address on which this node listens for P2P communication (default: ${DEFAULT-VALUE})",
        arity = "1")
    private String p2pInterface = NetworkUtility.INADDR_ANY;

    @Option(
        names = {"--p2p-port"},
        paramLabel = MANDATORY_PORT_FORMAT_HELP,
        description = "Port on which to listen for P2P communication (default: ${DEFAULT-VALUE})",
        arity = "1")
    private final Integer p2pPort = EnodeURLImpl.DEFAULT_LISTENING_PORT;

    @Option(
        names = {"--max-peers"},
        paramLabel = MANDATORY_INTEGER_FORMAT_HELP,
        description = "Maximum P2P connections that can be established (default: ${DEFAULT-VALUE})")
    private final Integer maxPeers = DEFAULT_MAX_PEERS;

    @Option(
        names = {"--remote-connections-limit-enabled"},
        description =
            "Whether to limit the number of P2P connections initiated remotely. (default: ${DEFAULT-VALUE})")
    private final Boolean isLimitRemoteWireConnectionsEnabled = true;

    @Option(
        names = {"--remote-connections-max-percentage"},
        paramLabel = MANDATORY_DOUBLE_FORMAT_HELP,
        description =
            "The maximum percentage of P2P connections that can be initiated remotely. Must be between 0 and 100 inclusive. (default: ${DEFAULT-VALUE})",
        arity = "1",
        converter = PercentageConverter.class)
    private final Integer maxRemoteConnectionsPercentage =
        Fraction.fromFloat(DEFAULT_FRACTION_REMOTE_WIRE_CONNECTIONS_ALLOWED)
            .toPercentage()
            .getValue();

    @SuppressWarnings({"FieldCanBeFinal", "FieldMayBeFinal"}) // PicoCLI requires non-final Strings.
    @CommandLine.Option(
        names = {"--discovery-dns-url"},
        description = "Specifies the URL to use for DNS discovery")
    private String discoveryDnsUrl = null;

    @Option(
        names = {"--random-peer-priority-enabled"},
        description =
            "Allow for incoming connections to be prioritized randomly. This will prevent (typically small, stable) networks from forming impenetrable peer cliques. (default: ${DEFAULT-VALUE})")
    private final Boolean randomPeerPriority = false;

    @Option(
        names = {"--banned-node-ids", "--banned-node-id"},
        paramLabel = MANDATORY_NODE_ID_FORMAT_HELP,
        description = "A list of node IDs to ban from the P2P network.",
        split = ",",
        arity = "1..*")
    void setBannedNodeIds(final List<String> values) {
      try {
        bannedNodeIds =
            values.stream()
                .filter(value -> !value.isEmpty())
                .map(EnodeURLImpl::parseNodeId)
                .collect(Collectors.toList());
      } catch (final IllegalArgumentException e) {
        throw new ParameterException(
            new CommandLine(this),
            "Invalid ids supplied to '--banned-node-ids'. " + e.getMessage());
      }
    }

    private Collection<Bytes> bannedNodeIds = new ArrayList<>();

    // Used to discover the default IP of the client.
    // Loopback IP is used by default as this is how smokeTests require it to be
    // and it's probably a good security behaviour to default only on the localhost.
    private InetAddress autoDiscoverDefaultIP() {
      autoDiscoveredDefaultIP =
          Optional.ofNullable(autoDiscoveredDefaultIP).orElseGet(InetAddress::getLoopbackAddress);

      return autoDiscoveredDefaultIP;
    }
  }

  @Option(
      names = {"--sync-mode"},
      paramLabel = MANDATORY_MODE_FORMAT_HELP,
      description =
          "Synchronization mode, possible values are ${COMPLETION-CANDIDATES} (default: FAST if a --network is supplied and privacy isn't enabled. FULL otherwise.)")
  private SyncMode syncMode = null;

  @Option(
      names = {"--fast-sync-min-peers"},
      paramLabel = MANDATORY_INTEGER_FORMAT_HELP,
      description =
          "Minimum number of peers required before starting fast sync. (default: ${DEFAULT-VALUE})")
  private final Integer fastSyncMinPeerCount = FAST_SYNC_MIN_PEER_COUNT;

  @Option(
      names = {"--network"},
      paramLabel = MANDATORY_NETWORK_FORMAT_HELP,
      defaultValue = "MAINNET",
      description =
          "Synchronize against the indicated network, possible values are ${COMPLETION-CANDIDATES}."
              + " (default: ${DEFAULT-VALUE})")
  private final NetworkName network = null;

  @Option(
      names = {"--nat-method"},
      description =
          "Specify the NAT circumvention method to be used, possible values are ${COMPLETION-CANDIDATES}."
              + " NONE disables NAT functionality. (default: ${DEFAULT-VALUE})")
  private final NatMethod natMethod = DEFAULT_NAT_METHOD;

  @Option(
      names = {"--network-id"},
      paramLabel = "<BIG INTEGER>",
      description =
          "P2P network identifier. (default: the selected network chain ID or custom genesis chain ID)",
      arity = "1")
  private final BigInteger networkId = null;

  @CommandLine.ArgGroup(validate = false, heading = "@|bold GraphQL Options|@%n")
  GraphQlOptionGroup graphQlOptionGroup = new GraphQlOptionGroup();

  static class GraphQlOptionGroup {
    @Option(
        names = {"--graphql-http-enabled"},
        description = "Set to start the GraphQL HTTP service (default: ${DEFAULT-VALUE})")
    private final Boolean isGraphQLHttpEnabled = false;

    @SuppressWarnings({"FieldCanBeFinal", "FieldMayBeFinal"}) // PicoCLI requires non-final Strings.
    @Option(
        names = {"--graphql-http-host"},
        paramLabel = MANDATORY_HOST_FORMAT_HELP,
        description = "Host for GraphQL HTTP to listen on (default: ${DEFAULT-VALUE})",
        arity = "1")
    private String graphQLHttpHost;

    @Option(
        names = {"--graphql-http-port"},
        paramLabel = MANDATORY_PORT_FORMAT_HELP,
        description = "Port for GraphQL HTTP to listen on (default: ${DEFAULT-VALUE})",
        arity = "1")
    private final Integer graphQLHttpPort = DEFAULT_GRAPHQL_HTTP_PORT;

    @Option(
        names = {"--graphql-http-cors-origins"},
        description = "Comma separated origin domain URLs for CORS validation (default: none)")
    protected final CorsAllowedOriginsProperty graphQLHttpCorsAllowedOrigins =
        new CorsAllowedOriginsProperty();
  }

  // Engine JSON-PRC Options
  @CommandLine.ArgGroup(validate = false, heading = "@|bold Engine JSON-RPC Options|@%n")
  EngineRPCOptionGroup engineRPCOptionGroup = new EngineRPCOptionGroup();

  static class EngineRPCOptionGroup {
    @Option(
        names = {"--engine-rpc-enabled"},
        description =
            "enable the engine api, even in the absence of merge-specific configurations.")
    private final Boolean overrideEngineRpcEnabled = false;

    @Option(
        names = {"--engine-rpc-port", "--engine-rpc-http-port"},
        paramLabel = MANDATORY_PORT_FORMAT_HELP,
        description = "Port to provide consensus client APIS on (default: ${DEFAULT-VALUE})",
        arity = "1")
    private final Integer engineRpcPort = DEFAULT_ENGINE_JSON_RPC_PORT;

    @Option(
        names = {"--engine-jwt-secret"},
        paramLabel = MANDATORY_FILE_FORMAT_HELP,
        description = "Path to file containing shared secret key for JWT signature verification")
    private final Path engineJwtKeyFile = null;

    @Option(
        names = {"--engine-jwt-enabled"},
        description = "deprecated option, engine jwt auth is enabled by default",
        hidden = true)
    @SuppressWarnings({"FieldCanBeFinal", "UnusedVariable"})
    private final Boolean deprecatedIsEngineAuthEnabled = true;

    @Option(
        names = {"--engine-jwt-disabled"},
        description = "Disable authentication for Engine APIs (default: ${DEFAULT-VALUE})")
    private final Boolean isEngineAuthDisabled = false;

    @Option(
        names = {"--engine-host-allowlist"},
        paramLabel = "<hostname>[,<hostname>...]... or * or all",
        description =
            "Comma separated list of hostnames to allow for ENGINE API access (applies to both HTTP and websockets), or * to accept any host (default: ${DEFAULT-VALUE})",
        defaultValue = "localhost,127.0.0.1")
    private final JsonRPCAllowlistHostsProperty engineHostsAllowlist =
        new JsonRPCAllowlistHostsProperty();

    @Option(
        names = {"--engine-rollup-extension-enabled"},
        description = "Enables Rollup extension Engine APIs (default: ${DEFAULT-VALUE})")
    private final Boolean isEngineRollupExtensionEnabled = false;
  }

  // JSON-RPC HTTP Options
  @CommandLine.ArgGroup(validate = false, heading = "@|bold JSON-RPC HTTP Options|@%n")
  JsonRPCHttpOptionGroup jsonRPCHttpOptionGroup = new JsonRPCHttpOptionGroup();

  static class JsonRPCHttpOptionGroup {
    @Option(
        names = {"--rpc-http-enabled"},
        description = "Set to start the JSON-RPC HTTP service (default: ${DEFAULT-VALUE})")
    private final Boolean isRpcHttpEnabled = false;

    @SuppressWarnings({"FieldCanBeFinal", "FieldMayBeFinal"}) // PicoCLI requires non-final Strings.
    @Option(
        names = {"--rpc-http-host"},
        paramLabel = MANDATORY_HOST_FORMAT_HELP,
        description = "Host for JSON-RPC HTTP to listen on (default: ${DEFAULT-VALUE})",
        arity = "1")
    private String rpcHttpHost;

    @Option(
        names = {"--rpc-http-port"},
        paramLabel = MANDATORY_PORT_FORMAT_HELP,
        description = "Port for JSON-RPC HTTP to listen on (default: ${DEFAULT-VALUE})",
        arity = "1")
    private final Integer rpcHttpPort = DEFAULT_JSON_RPC_PORT;

    @Option(
        names = {"--rpc-http-max-active-connections"},
        description =
            "Maximum number of HTTP connections allowed for JSON-RPC (default: ${DEFAULT-VALUE}). Once this limit is reached, incoming connections will be rejected.",
        arity = "1")
    private final Integer rpcHttpMaxConnections = DEFAULT_HTTP_MAX_CONNECTIONS;

    // A list of origins URLs that are accepted by the JsonRpcHttpServer (CORS)
    @Option(
        names = {"--rpc-http-cors-origins"},
        description = "Comma separated origin domain URLs for CORS validation (default: none)")
    private final CorsAllowedOriginsProperty rpcHttpCorsAllowedOrigins =
        new CorsAllowedOriginsProperty();

    @Option(
        names = {"--rpc-http-api", "--rpc-http-apis"},
        paramLabel = "<api name>",
        split = " {0,1}, {0,1}",
        arity = "1..*",
        description =
            "Comma separated list of APIs to enable on JSON-RPC HTTP service (default: ${DEFAULT-VALUE})")
    private final List<String> rpcHttpApis = DEFAULT_RPC_APIS;

    @Option(
        names = {"--rpc-http-api-method-no-auth", "--rpc-http-api-methods-no-auth"},
        paramLabel = "<api name>",
        split = " {0,1}, {0,1}",
        arity = "1..*",
        description =
            "Comma separated list of API methods to exclude from RPC authentication services, RPC HTTP authentication must be enabled")
    private final List<String> rpcHttpApiMethodsNoAuth = new ArrayList<String>();

    @Option(
        names = {"--rpc-http-authentication-enabled"},
        description =
            "Require authentication for the JSON-RPC HTTP service (default: ${DEFAULT-VALUE})")
    private final Boolean isRpcHttpAuthenticationEnabled = false;

    @SuppressWarnings({"FieldCanBeFinal", "FieldMayBeFinal"}) // PicoCLI requires non-final Strings.
    @CommandLine.Option(
        names = {"--rpc-http-authentication-credentials-file"},
        paramLabel = MANDATORY_FILE_FORMAT_HELP,
        description =
            "Storage file for JSON-RPC HTTP authentication credentials (default: ${DEFAULT-VALUE})",
        arity = "1")
    private String rpcHttpAuthenticationCredentialsFile = null;

    @CommandLine.Option(
        names = {"--rpc-http-authentication-jwt-public-key-file"},
        paramLabel = MANDATORY_FILE_FORMAT_HELP,
        description = "JWT public key file for JSON-RPC HTTP authentication",
        arity = "1")
    private final File rpcHttpAuthenticationPublicKeyFile = null;

    @Option(
        names = {"--rpc-http-authentication-jwt-algorithm"},
        description =
            "Encryption algorithm used for HTTP JWT public key. Possible values are ${COMPLETION-CANDIDATES}"
                + " (default: ${DEFAULT-VALUE})",
        arity = "1")
    private final JwtAlgorithm rpcHttpAuthenticationAlgorithm = DEFAULT_JWT_ALGORITHM;

    @Option(
        names = {"--rpc-http-tls-enabled"},
        description = "Enable TLS for the JSON-RPC HTTP service (default: ${DEFAULT-VALUE})")
    private final Boolean isRpcHttpTlsEnabled = false;

    @Option(
        names = {"--rpc-http-tls-keystore-file"},
        paramLabel = MANDATORY_FILE_FORMAT_HELP,
        description =
            "Keystore (PKCS#12) containing key/certificate for the JSON-RPC HTTP service. Required if TLS is enabled.")
    private final Path rpcHttpTlsKeyStoreFile = null;

    @Option(
        names = {"--rpc-http-tls-keystore-password-file"},
        paramLabel = MANDATORY_FILE_FORMAT_HELP,
        description =
            "File containing password to unlock keystore for the JSON-RPC HTTP service. Required if TLS is enabled.")
    private final Path rpcHttpTlsKeyStorePasswordFile = null;

    @Option(
        names = {"--rpc-http-tls-client-auth-enabled"},
        description =
            "Enable TLS client authentication for the JSON-RPC HTTP service (default: ${DEFAULT-VALUE})")
    private final Boolean isRpcHttpTlsClientAuthEnabled = false;

    @Option(
        names = {"--rpc-http-tls-known-clients-file"},
        paramLabel = MANDATORY_FILE_FORMAT_HELP,
        description =
            "Path to file containing clients certificate common name and fingerprint for client authentication")
    private final Path rpcHttpTlsKnownClientsFile = null;

    @Option(
        names = {"--rpc-http-tls-ca-clients-enabled"},
        description =
            "Enable to accept clients certificate signed by a valid CA for client authentication (default: ${DEFAULT-VALUE})")
    private final Boolean isRpcHttpTlsCAClientsEnabled = false;

    @Option(
        names = {"--rpc-http-tls-protocol", "--rpc-http-tls-protocols"},
        description =
            "Comma separated list of TLS protocols to support (default: ${DEFAULT-VALUE})",
        split = ",",
        arity = "1..*")
    private final List<String> rpcHttpTlsProtocols = new ArrayList<>(DEFAULT_TLS_PROTOCOLS);

    @Option(
        names = {"--rpc-http-tls-cipher-suite", "--rpc-http-tls-cipher-suites"},
        description = "Comma separated list of TLS cipher suites to support",
        split = ",",
        arity = "1..*")
    private final List<String> rpcHttpTlsCipherSuites = new ArrayList<>();
  }

  // JSON-RPC Websocket Options
  @CommandLine.ArgGroup(validate = false, heading = "@|bold JSON-RPC Websocket Options|@%n")
  JsonRPCWebsocketOptionGroup jsonRPCWebsocketOptionGroup = new JsonRPCWebsocketOptionGroup();

  static class JsonRPCWebsocketOptionGroup {
    @Option(
        names = {"--rpc-ws-authentication-jwt-algorithm"},
        description =
            "Encryption algorithm used for Websockets JWT public key. Possible values are ${COMPLETION-CANDIDATES}"
                + " (default: ${DEFAULT-VALUE})",
        arity = "1")
    private final JwtAlgorithm rpcWebsocketsAuthenticationAlgorithm = DEFAULT_JWT_ALGORITHM;

    @Option(
        names = {"--rpc-ws-enabled"},
        description = "Set to start the JSON-RPC WebSocket service (default: ${DEFAULT-VALUE})")
    private final Boolean isRpcWsEnabled = false;

    @SuppressWarnings({"FieldCanBeFinal", "FieldMayBeFinal"}) // PicoCLI requires non-final Strings.
    @Option(
        names = {"--rpc-ws-host"},
        paramLabel = MANDATORY_HOST_FORMAT_HELP,
        description =
            "Host for JSON-RPC WebSocket service to listen on (default: ${DEFAULT-VALUE})",
        arity = "1")
    private String rpcWsHost;

    @Option(
        names = {"--rpc-ws-port"},
        paramLabel = MANDATORY_PORT_FORMAT_HELP,
        description =
            "Port for JSON-RPC WebSocket service to listen on (default: ${DEFAULT-VALUE})",
        arity = "1")
    private final Integer rpcWsPort = DEFAULT_WEBSOCKET_PORT;

    @Option(
        names = {"--rpc-ws-max-frame-size"},
        description =
            "Maximum size in bytes for JSON-RPC WebSocket frames (default: ${DEFAULT-VALUE}). If this limit is exceeded, the websocket will be disconnected.",
        arity = "1")
    private final Integer rpcWsMaxFrameSize = DEFAULT_WS_MAX_FRAME_SIZE;

    @Option(
        names = {"--rpc-ws-max-active-connections"},
        description =
            "Maximum number of WebSocket connections allowed for JSON-RPC (default: ${DEFAULT-VALUE}). Once this limit is reached, incoming connections will be rejected.",
        arity = "1")
    private final Integer rpcWsMaxConnections = DEFAULT_WS_MAX_CONNECTIONS;

    @Option(
        names = {"--rpc-ws-api", "--rpc-ws-apis"},
        paramLabel = "<api name>",
        split = " {0,1}, {0,1}",
        arity = "1..*",
        description =
            "Comma separated list of APIs to enable on JSON-RPC WebSocket service (default: ${DEFAULT-VALUE})")
    private final List<String> rpcWsApis = DEFAULT_RPC_APIS;

    @Option(
        names = {"--rpc-ws-api-methods-no-auth", "--rpc-ws-api-method-no-auth"},
        paramLabel = "<api name>",
        split = " {0,1}, {0,1}",
        arity = "1..*",
        description =
            "Comma separated list of RPC methods to exclude from RPC authentication services, RPC WebSocket authentication must be enabled")
    private final List<String> rpcWsApiMethodsNoAuth = new ArrayList<String>();

    @Option(
        names = {"--rpc-ws-authentication-enabled"},
        description =
            "Require authentication for the JSON-RPC WebSocket service (default: ${DEFAULT-VALUE})")
    private final Boolean isRpcWsAuthenticationEnabled = false;

    @SuppressWarnings({"FieldCanBeFinal", "FieldMayBeFinal"}) // PicoCLI requires non-final Strings.
    @CommandLine.Option(
        names = {"--rpc-ws-authentication-credentials-file"},
        paramLabel = MANDATORY_FILE_FORMAT_HELP,
        description =
            "Storage file for JSON-RPC WebSocket authentication credentials (default: ${DEFAULT-VALUE})",
        arity = "1")
    private String rpcWsAuthenticationCredentialsFile = null;

    @CommandLine.Option(
        names = {"--rpc-ws-authentication-jwt-public-key-file"},
        paramLabel = MANDATORY_FILE_FORMAT_HELP,
        description = "JWT public key file for JSON-RPC WebSocket authentication",
        arity = "1")
    private final File rpcWsAuthenticationPublicKeyFile = null;
  }

  // Privacy Options Group
  @CommandLine.ArgGroup(validate = false, heading = "@|bold Privacy Options|@%n")
  PrivacyOptionGroup privacyOptionGroup = new PrivacyOptionGroup();

  static class PrivacyOptionGroup {
    @Option(
        names = {"--privacy-tls-enabled"},
        paramLabel = MANDATORY_FILE_FORMAT_HELP,
        description = "Enable TLS for connecting to privacy enclave (default: ${DEFAULT-VALUE})")
    private final Boolean isPrivacyTlsEnabled = false;

    @Option(
        names = "--privacy-tls-keystore-file",
        paramLabel = MANDATORY_FILE_FORMAT_HELP,
        description =
            "Path to a PKCS#12 formatted keystore; used to enable TLS on inbound connections.")
    private final Path privacyKeyStoreFile = null;

    @Option(
        names = "--privacy-tls-keystore-password-file",
        paramLabel = MANDATORY_FILE_FORMAT_HELP,
        description = "Path to a file containing the password used to decrypt the keystore.")
    private final Path privacyKeyStorePasswordFile = null;

    @Option(
        names = "--privacy-tls-known-enclave-file",
        paramLabel = MANDATORY_FILE_FORMAT_HELP,
        description =
            "Path to a file containing the fingerprints of the authorized privacy enclave.")
    private final Path privacyTlsKnownEnclaveFile = null;

    @Option(
        names = {"--privacy-enabled"},
        description = "Enable private transactions (default: ${DEFAULT-VALUE})")
    private final Boolean isPrivacyEnabled = false;

    @Option(
        names = {"--privacy-multi-tenancy-enabled"},
        description = "Enable multi-tenant private transactions (default: ${DEFAULT-VALUE})")
    private final Boolean isPrivacyMultiTenancyEnabled = false;

    @Option(
        names = {"--privacy-url"},
        description = "The URL on which the enclave is running")
    private final URI privacyUrl = PrivacyParameters.DEFAULT_ENCLAVE_URL;

    @Option(
        names = {"--privacy-public-key-file"},
        description = "The enclave's public key file")
    private final File privacyPublicKeyFile = null;

    @Option(
        names = {"--privacy-marker-transaction-signing-key-file"},
        description =
            "The name of a file containing the private key used to sign privacy marker transactions. If unset, each will be signed with a random key.")
    private final Path privateMarkerTransactionSigningKeyPath = null;

    @Option(
        names = {"--privacy-enable-database-migration"},
        description = "Enable private database metadata migration (default: ${DEFAULT-VALUE})")
    private final Boolean migratePrivateDatabase = false;

    @Option(
        names = {"--privacy-flexible-groups-enabled"},
        description = "Enable flexible privacy groups (default: ${DEFAULT-VALUE})")
    private final Boolean isFlexiblePrivacyGroupsEnabled = false;

    @Option(
        hidden = true,
        names = {"--privacy-onchain-groups-enabled"},
        description =
            "!!DEPRECATED!! Use `--privacy-flexible-groups-enabled` instead. Enable flexible (onchain) privacy groups (default: ${DEFAULT-VALUE})")
    private final Boolean isOnchainPrivacyGroupsEnabled = false;
  }

  // Metrics Option Group
  @CommandLine.ArgGroup(validate = false, heading = "@|bold Metrics Options|@%n")
  MetricsOptionGroup metricsOptionGroup = new MetricsOptionGroup();

  static class MetricsOptionGroup {
    @Option(
        names = {"--metrics-enabled"},
        description = "Set to start the metrics exporter (default: ${DEFAULT-VALUE})")
    private final Boolean isMetricsEnabled = false;

    @SuppressWarnings({"FieldCanBeFinal", "FieldMayBeFinal"}) // PicoCLI requires non-final Strings.
    @Option(
        names = {"--metrics-protocol"},
        description =
            "Metrics protocol, one of PROMETHEUS, OPENTELEMETRY or NONE. (default: ${DEFAULT-VALUE})")
    private MetricsProtocol metricsProtocol = PROMETHEUS;

    @SuppressWarnings({"FieldCanBeFinal", "FieldMayBeFinal"}) // PicoCLI requires non-final Strings.
    @Option(
        names = {"--metrics-host"},
        paramLabel = MANDATORY_HOST_FORMAT_HELP,
        description = "Host for the metrics exporter to listen on (default: ${DEFAULT-VALUE})",
        arity = "1")
    private String metricsHost;

    @Option(
        names = {"--metrics-port"},
        paramLabel = MANDATORY_PORT_FORMAT_HELP,
        description = "Port for the metrics exporter to listen on (default: ${DEFAULT-VALUE})",
        arity = "1")
    private final Integer metricsPort = DEFAULT_METRICS_PORT;

    @Option(
        names = {"--metrics-category", "--metrics-categories"},
        paramLabel = "<category name>",
        split = ",",
        arity = "1..*",
        description =
            "Comma separated list of categories to track metrics for (default: ${DEFAULT-VALUE})")
    private final Set<MetricCategory> metricCategories = DEFAULT_METRIC_CATEGORIES;

    @Option(
        names = {"--metrics-push-enabled"},
        description = "Enable the metrics push gateway integration (default: ${DEFAULT-VALUE})")
    private final Boolean isMetricsPushEnabled = false;

    @SuppressWarnings({"FieldCanBeFinal", "FieldMayBeFinal"}) // PicoCLI requires non-final Strings.
    @Option(
        names = {"--metrics-push-host"},
        paramLabel = MANDATORY_HOST_FORMAT_HELP,
        description =
            "Host of the Prometheus Push Gateway for push mode (default: ${DEFAULT-VALUE})",
        arity = "1")
    private String metricsPushHost;

    @Option(
        names = {"--metrics-push-port"},
        paramLabel = MANDATORY_PORT_FORMAT_HELP,
        description =
            "Port of the Prometheus Push Gateway for push mode (default: ${DEFAULT-VALUE})",
        arity = "1")
    private final Integer metricsPushPort = DEFAULT_METRICS_PUSH_PORT;

    @Option(
        names = {"--metrics-push-interval"},
        paramLabel = MANDATORY_INTEGER_FORMAT_HELP,
        description =
            "Interval in seconds to push metrics when in push mode (default: ${DEFAULT-VALUE})",
        arity = "1")
    private final Integer metricsPushInterval = 15;

    @SuppressWarnings({"FieldCanBeFinal", "FieldMayBeFinal"}) // PicoCLI requires non-final Strings.
    @Option(
        names = {"--metrics-push-prometheus-job"},
        description = "Job name to use when in push mode (default: ${DEFAULT-VALUE})",
        arity = "1")
    private String metricsPrometheusJob = "besu-client";
  }

  @Option(
      names = {"--host-allowlist"},
      paramLabel = "<hostname>[,<hostname>...]... or * or all",
      description =
          "Comma separated list of hostnames to allow for RPC access, or * to accept any host (default: ${DEFAULT-VALUE})",
      defaultValue = "localhost,127.0.0.1")
  private final JsonRPCAllowlistHostsProperty hostsAllowlist = new JsonRPCAllowlistHostsProperty();

  @Option(
      names = {"--host-whitelist"},
      hidden = true,
      paramLabel = "<hostname>[,<hostname>...]... or * or all",
      description =
          "Deprecated in favor of --host-allowlist. Comma separated list of hostnames to allow for RPC access, or * to accept any host (default: ${DEFAULT-VALUE})")
  private final JsonRPCAllowlistHostsProperty hostsWhitelist = new JsonRPCAllowlistHostsProperty();

  @SuppressWarnings({"FieldCanBeFinal", "FieldMayBeFinal"})
  @Option(
      names = {"--color-enabled"},
      description =
          "Force color output to be enabled/disabled (default: colorized only if printing to console)")
  private static Boolean colorEnabled = null;

  @Option(
      names = {"--reorg-logging-threshold"},
      description =
          "How deep a chain reorganization must be in order for it to be logged (default: ${DEFAULT-VALUE})")
  private final Long reorgLoggingThreshold = 6L;

  // Miner options group
  @CommandLine.ArgGroup(validate = false, heading = "@|bold Miner Options|@%n")
  MinerOptionGroup minerOptionGroup = new MinerOptionGroup();

  static class MinerOptionGroup {
    @Option(
        names = {"--miner-enabled"},
        description = "Set if node will perform mining (default: ${DEFAULT-VALUE})")
    private final Boolean isMiningEnabled = false;

    @Option(
        names = {"--miner-stratum-enabled"},
        description = "Set if node will perform Stratum mining (default: ${DEFAULT-VALUE})")
    private final Boolean iStratumMiningEnabled = false;

    @SuppressWarnings({"FieldCanBeFinal", "FieldMayBeFinal"}) // PicoCLI requires non-final Strings.
    @Option(
        names = {"--miner-stratum-host"},
        description = "Host for Stratum network mining service (default: ${DEFAULT-VALUE})")
    private String stratumNetworkInterface = "0.0.0.0";

    @Option(
        names = {"--miner-stratum-port"},
        description = "Stratum port binding (default: ${DEFAULT-VALUE})")
    private final Integer stratumPort = 8008;

    @Option(
        names = {"--miner-coinbase"},
        description =
            "Account to which mining rewards are paid. You must specify a valid coinbase if "
                + "mining is enabled using --miner-enabled option",
        arity = "1")
    private final Address coinbase = null;

    @Option(
        names = {"--miner-extra-data"},
        description =
            "A hex string representing the (32) bytes to be included in the extra data "
                + "field of a mined block (default: ${DEFAULT-VALUE})",
        arity = "1")
    private final Bytes extraData = DEFAULT_EXTRA_DATA;
  }

  @Option(
      names = {"--min-gas-price"},
      description =
          "Minimum price (in Wei) offered by a transaction for it to be included in a mined "
              + "block (default: ${DEFAULT-VALUE})",
      arity = "1")
  private final Wei minTransactionGasPrice = DEFAULT_MIN_TRANSACTION_GAS_PRICE;

  @Option(
      names = {"--rpc-tx-feecap"},
      description =
          "Maximum transaction fees (in Wei) accepted for transaction submitted through RPC (default: ${DEFAULT-VALUE})",
      arity = "1")
  private final Wei txFeeCap = DEFAULT_RPC_TX_FEE_CAP;

  @Option(
      names = {"--min-block-occupancy-ratio"},
      description = "Minimum occupancy ratio for a mined block (default: ${DEFAULT-VALUE})",
      arity = "1")
  private final Double minBlockOccupancyRatio = DEFAULT_MIN_BLOCK_OCCUPANCY_RATIO;

  @Option(
      names = {"--pruning-enabled"},
      description =
          "Enable disk-space saving optimization that removes old state that is unlikely to be required (default: ${DEFAULT-VALUE})")
  private final Boolean pruningEnabled = false;

  // Permission Option Group
  @CommandLine.ArgGroup(validate = false, heading = "@|bold Permissions Options|@%n")
  PermissionsOptionGroup permissionsOptionGroup = new PermissionsOptionGroup();

  static class PermissionsOptionGroup {
    @Option(
        names = {"--permissions-nodes-config-file-enabled"},
        description = "Enable node level permissions (default: ${DEFAULT-VALUE})")
    private final Boolean permissionsNodesEnabled = false;

    @SuppressWarnings({"FieldCanBeFinal", "FieldMayBeFinal"}) // PicoCLI requires non-final Strings.
    @CommandLine.Option(
        names = {"--permissions-nodes-config-file"},
        description =
            "Node permissioning config TOML file (default: a file named \"permissions_config.toml\" in the Besu data folder)")
    private String nodePermissionsConfigFile = null;

    @Option(
        names = {"--permissions-accounts-config-file-enabled"},
        description = "Enable account level permissions (default: ${DEFAULT-VALUE})")
    private final Boolean permissionsAccountsEnabled = false;

    @SuppressWarnings({"FieldCanBeFinal", "FieldMayBeFinal"}) // PicoCLI requires non-final Strings.
    @CommandLine.Option(
        names = {"--permissions-accounts-config-file"},
        description =
            "Account permissioning config TOML file (default: a file named \"permissions_config.toml\" in the Besu data folder)")
    private String accountPermissionsConfigFile = null;

    @Option(
        names = {"--permissions-nodes-contract-address"},
        description = "Address of the node permissioning smart contract",
        arity = "1")
    private final Address permissionsNodesContractAddress = null;

    @Option(
        names = {"--permissions-nodes-contract-version"},
        description = "Version of the EEA Node Permissioning interface (default: ${DEFAULT-VALUE})")
    private final Integer permissionsNodesContractVersion = 1;

    @Option(
        names = {"--permissions-nodes-contract-enabled"},
        description =
            "Enable node level permissions via smart contract (default: ${DEFAULT-VALUE})")
    private final Boolean permissionsNodesContractEnabled = false;

    @Option(
        names = {"--permissions-accounts-contract-address"},
        description = "Address of the account permissioning smart contract",
        arity = "1")
    private final Address permissionsAccountsContractAddress = null;

    @Option(
        names = {"--permissions-accounts-contract-enabled"},
        description =
            "Enable account level permissions via smart contract (default: ${DEFAULT-VALUE})")
    private final Boolean permissionsAccountsContractEnabled = false;
  }

  @Option(
      names = {"--revert-reason-enabled"},
      description =
          "Enable passing the revert reason back through TransactionReceipts (default: ${DEFAULT-VALUE})")
  private final Boolean isRevertReasonEnabled = false;

  @Option(
      names = {"--required-blocks", "--required-block"},
      paramLabel = "BLOCK=HASH",
      description = "Block number and hash peers are required to have.",
      arity = "*",
      split = ",")
  private final Map<Long, Hash> requiredBlocks = new HashMap<>();

  @Option(
      names = {"--target-gas-limit"},
      description =
          "Sets target gas limit per block. If set, each block's gas limit will approach this setting over time if the current gas limit is different.")
  private final Long targetGasLimit = null;

  // Tx Pool Option Group
  @CommandLine.ArgGroup(validate = false, heading = "@|bold Tx Pool Options|@%n")
  TxPoolOptionGroup txPoolOptionGroup = new TxPoolOptionGroup();

  static class TxPoolOptionGroup {
    @Option(
        names = {"--tx-pool-max-size"},
        paramLabel = MANDATORY_INTEGER_FORMAT_HELP,
        description =
            "Maximum number of pending transactions that will be kept in the transaction pool (default: ${DEFAULT-VALUE})",
        arity = "1")
    private final Integer txPoolMaxSize = TransactionPoolConfiguration.MAX_PENDING_TRANSACTIONS;

    @Option(
        names = {"--tx-pool-hashes-max-size"},
        paramLabel = MANDATORY_INTEGER_FORMAT_HELP,
        description =
            "Maximum number of pending transaction hashes that will be kept in the transaction pool (default: ${DEFAULT-VALUE})",
        arity = "1")
    @SuppressWarnings("unused")
    private final Integer pooledTransactionHashesSize = null;

    @Option(
        names = {"--tx-pool-retention-hours"},
        paramLabel = MANDATORY_INTEGER_FORMAT_HELP,
        description =
            "Maximum retention period of pending transactions in hours (default: ${DEFAULT-VALUE})",
        arity = "1")
    private final Integer pendingTxRetentionPeriod =
        TransactionPoolConfiguration.DEFAULT_TX_RETENTION_HOURS;

    @Option(
        names = {"--tx-pool-price-bump"},
        paramLabel = MANDATORY_INTEGER_FORMAT_HELP,
        converter = PercentageConverter.class,
        description =
            "Price bump percentage to replace an already existing transaction  (default: ${DEFAULT-VALUE})",
        arity = "1")
    private final Integer priceBump = TransactionPoolConfiguration.DEFAULT_PRICE_BUMP.getValue();
  }

  @SuppressWarnings({"FieldCanBeFinal", "FieldMayBeFinal"}) // PicoCLI requires non-final Strings.
  @Option(
      names = {"--key-value-storage"},
      description = "Identity for the key-value storage to be used.",
      arity = "1")
  private String keyValueStorageName = DEFAULT_KEY_VALUE_STORAGE_NAME;

  @SuppressWarnings({"FieldCanBeFinal", "FieldMayBeFinal"})
  @Option(
      names = {"--security-module"},
      paramLabel = "<NAME>",
      description = "Identity for the Security Module to be used.",
      arity = "1")
  private String securityModuleName = DEFAULT_SECURITY_MODULE;

  @Option(
      names = {"--auto-log-bloom-caching-enabled"},
      description = "Enable automatic log bloom caching (default: ${DEFAULT-VALUE})",
      arity = "1")
  private final Boolean autoLogBloomCachingEnabled = true;

  @Option(
      names = {"--override-genesis-config"},
      paramLabel = "NAME=VALUE",
      description = "Overrides configuration values in the genesis file.  Use with care.",
      arity = "*",
      hidden = true,
      split = ",")
  private final Map<String, String> genesisConfigOverrides =
      new TreeMap<>(String.CASE_INSENSITIVE_ORDER);

  @Option(
      names = {"--pruning-blocks-retained"},
      defaultValue = "1024",
      paramLabel = "<INTEGER>",
      description =
          "Minimum number of recent blocks for which to keep entire world state (default: ${DEFAULT-VALUE})",
      arity = "1")
  private final Integer pruningBlocksRetained = PrunerConfiguration.DEFAULT_PRUNING_BLOCKS_RETAINED;

  @Option(
      names = {"--pruning-block-confirmations"},
      defaultValue = "10",
      paramLabel = "<INTEGER>",
      description =
          "Minimum number of confirmations on a block before marking begins (default: ${DEFAULT-VALUE})",
      arity = "1")
  private final Integer pruningBlockConfirmations =
      PrunerConfiguration.DEFAULT_PRUNING_BLOCK_CONFIRMATIONS;

  @CommandLine.Option(
      names = {"--pid-path"},
      paramLabel = MANDATORY_PATH_FORMAT_HELP,
      description = "Path to PID file (optional)")
  private final Path pidPath = null;

  @CommandLine.Option(
      names = {"--api-gas-price-blocks"},
      description = "Number of blocks to consider for eth_gasPrice (default: ${DEFAULT-VALUE})")
  private final Long apiGasPriceBlocks = 100L;

  @CommandLine.Option(
      names = {"--api-gas-price-percentile"},
      description = "Percentile value to measure for eth_gasPrice (default: ${DEFAULT-VALUE})")
  private final Double apiGasPricePercentile = 50.0;

  @CommandLine.Option(
      names = {"--api-gas-price-max"},
      description = "Maximum gas price for eth_gasPrice (default: ${DEFAULT-VALUE})")
  private final Long apiGasPriceMax = 500_000_000_000L;

  @CommandLine.Option(
      names = {"--static-nodes-file"},
      paramLabel = MANDATORY_FILE_FORMAT_HELP,
      description =
          "Specifies the static node file containing the static nodes for this node to connect to")
  private final Path staticNodesFile = null;

  @Mixin private P2PTLSConfigOptions p2pTLSConfigOptions;

  @Mixin private PkiBlockCreationOptions pkiBlockCreationOptions;

  private EthNetworkConfig ethNetworkConfig;
  private JsonRpcConfiguration jsonRpcConfiguration;
  private JsonRpcConfiguration engineJsonRpcConfiguration;
  private GraphQLConfiguration graphQLConfiguration;
  private WebSocketConfiguration webSocketConfiguration;
  private JsonRpcIpcConfiguration jsonRpcIpcConfiguration;
  private ApiConfiguration apiConfiguration;
  private MetricsConfiguration metricsConfiguration;
  private Optional<PermissioningConfiguration> permissioningConfiguration;
  private Optional<TLSConfiguration> p2pTLSConfiguration;
  private Collection<EnodeURL> staticNodes;
  private BesuController besuController;
  private BesuConfiguration pluginCommonConfiguration;
  private final Supplier<ObservableMetricsSystem> metricsSystem =
      Suppliers.memoize(() -> MetricsSystemFactory.create(metricsConfiguration()));
  private Vertx vertx;
  private EnodeDnsConfiguration enodeDnsConfiguration;
  private KeyValueStorageProvider keyValueStorageProvider;
  protected Boolean isGoQuorumCompatibilityMode = false;

  public BesuCommand(
      final Logger logger,
      final Supplier<RlpBlockImporter> rlpBlockImporter,
      final Function<BesuController, JsonBlockImporter> jsonBlockImporterFactory,
      final Function<Blockchain, RlpBlockExporter> rlpBlockExporterFactory,
      final RunnerBuilder runnerBuilder,
      final BesuController.Builder controllerBuilderFactory,
      final BesuPluginContextImpl besuPluginContext,
      final Map<String, String> environment) {
    this(
        logger,
        rlpBlockImporter,
        jsonBlockImporterFactory,
        rlpBlockExporterFactory,
        runnerBuilder,
        controllerBuilderFactory,
        besuPluginContext,
        environment,
        new StorageServiceImpl(),
        new SecurityModuleServiceImpl(),
        new PermissioningServiceImpl(),
        new PrivacyPluginServiceImpl(),
        new PkiBlockCreationConfigurationProvider(),
        new RpcEndpointServiceImpl());
  }

  @VisibleForTesting
  protected BesuCommand(
      final Logger logger,
      final Supplier<RlpBlockImporter> rlpBlockImporter,
      final Function<BesuController, JsonBlockImporter> jsonBlockImporterFactory,
      final Function<Blockchain, RlpBlockExporter> rlpBlockExporterFactory,
      final RunnerBuilder runnerBuilder,
      final BesuController.Builder controllerBuilderFactory,
      final BesuPluginContextImpl besuPluginContext,
      final Map<String, String> environment,
      final StorageServiceImpl storageService,
      final SecurityModuleServiceImpl securityModuleService,
      final PermissioningServiceImpl permissioningService,
      final PrivacyPluginServiceImpl privacyPluginService,
      final PkiBlockCreationConfigurationProvider pkiBlockCreationConfigProvider,
      final RpcEndpointServiceImpl rpcEndpointServiceImpl) {
    this.logger = logger;
    this.rlpBlockImporter = rlpBlockImporter;
    this.rlpBlockExporterFactory = rlpBlockExporterFactory;
    this.jsonBlockImporterFactory = jsonBlockImporterFactory;
    this.runnerBuilder = runnerBuilder;
    this.controllerBuilderFactory = controllerBuilderFactory;
    this.besuPluginContext = besuPluginContext;
    this.environment = environment;
    this.storageService = storageService;
    this.securityModuleService = securityModuleService;
    this.permissioningService = permissioningService;
    this.privacyPluginService = privacyPluginService;
    pluginCommonConfiguration = new BesuCommandConfigurationService();
    besuPluginContext.addService(BesuConfiguration.class, pluginCommonConfiguration);
    this.pkiBlockCreationConfigProvider = pkiBlockCreationConfigProvider;
    this.rpcEndpointServiceImpl = rpcEndpointServiceImpl;
  }

  public void parse(
      final AbstractParseResultHandler<List<Object>> resultHandler,
      final BesuExceptionHandler exceptionHandler,
      final InputStream in,
      final String... args) {

    commandLine =
        new CommandLine(this, new BesuCommandCustomFactory(besuPluginContext))
            .setCaseInsensitiveEnumValuesAllowed(true);

    handleStableOptions();
    addSubCommands(resultHandler, in);
    registerConverters();
    handleUnstableOptions();
    preparePlugins();
    parse(resultHandler, exceptionHandler, args);
  }

  @Override
  public void run() {
    if (network != null && network.isDeprecated()) {
      logger.warn(NetworkDeprecationMessage.generate(network));
    }

    try {
      configureLogging(true);
      // Set the goquorum compatibility mode based on the genesis file
      if (genesisFile != null) {
        genesisConfigOptions = readGenesisConfigOptions();

        if (genesisConfigOptions.isQuorum()) {
          enableGoQuorumCompatibilityMode();
        }
      }

      // set merge config on the basis of genesis config
      setMergeConfigOptions();

      instantiateSignatureAlgorithmFactory();
      configureNativeLibs();
      logger.info("Starting Besu version: {}", BesuInfo.nodeName(identityString));
      // Need to create vertx after cmdline has been parsed, such that metricsSystem is configurable
      vertx = createVertx(createVertxOptions(metricsSystem.get()));

      validateOptions();
      configure();
      initController();

      besuPluginContext.beforeExternalServices();

      var runner = buildRunner();
      runner.startExternalServices();

      startPlugins();
      validatePluginOptions();
      setReleaseMetrics();
      preSynchronization();

      runner.startEthereumMainLoop();
      runner.awaitStop();

    } catch (final Exception e) {
      throw new ParameterException(this.commandLine, e.getMessage(), e);
    }
  }

  @VisibleForTesting
  void setBesuConfiguration(final BesuConfiguration pluginCommonConfiguration) {
    this.pluginCommonConfiguration = pluginCommonConfiguration;
  }

  private void addSubCommands(
      final AbstractParseResultHandler<List<Object>> resultHandler, final InputStream in) {
    commandLine.addSubcommand(
        BlocksSubCommand.COMMAND_NAME,
        new BlocksSubCommand(
            rlpBlockImporter,
            jsonBlockImporterFactory,
            rlpBlockExporterFactory,
            resultHandler.out()));
    commandLine.addSubcommand(
        PublicKeySubCommand.COMMAND_NAME, new PublicKeySubCommand(resultHandler.out()));
    commandLine.addSubcommand(
        PasswordSubCommand.COMMAND_NAME, new PasswordSubCommand(resultHandler.out()));
    commandLine.addSubcommand(RetestethSubCommand.COMMAND_NAME, new RetestethSubCommand());
    commandLine.addSubcommand(
        RLPSubCommand.COMMAND_NAME, new RLPSubCommand(resultHandler.out(), in));
    commandLine.addSubcommand(
        OperatorSubCommand.COMMAND_NAME, new OperatorSubCommand(resultHandler.out()));
    commandLine.addSubcommand(
        ValidateConfigSubCommand.COMMAND_NAME,
        new ValidateConfigSubCommand(commandLine, resultHandler.out()));
    final String generateCompletionSubcommandName = "generate-completion";
    commandLine.addSubcommand(
        generateCompletionSubcommandName, AutoComplete.GenerateCompletion.class);
    CommandLine generateCompletionSubcommand =
        commandLine.getSubcommands().get(generateCompletionSubcommandName);
    generateCompletionSubcommand.getCommandSpec().usageMessage().hidden(true);
  }

  private void registerConverters() {
    commandLine.registerConverter(Address.class, Address::fromHexStringStrict);
    commandLine.registerConverter(Bytes.class, Bytes::fromHexString);
    commandLine.registerConverter(Level.class, Level::valueOf);
    commandLine.registerConverter(MetricsProtocol.class, MetricsProtocol::fromString);
    commandLine.registerConverter(UInt256.class, (arg) -> UInt256.valueOf(new BigInteger(arg)));
    commandLine.registerConverter(Wei.class, (arg) -> Wei.of(Long.parseUnsignedLong(arg)));
    commandLine.registerConverter(PositiveNumber.class, PositiveNumber::fromString);
    commandLine.registerConverter(Hash.class, Hash::fromHexString);
    commandLine.registerConverter(Optional.class, Optional::of);
    commandLine.registerConverter(Double.class, Double::parseDouble);

    metricCategoryConverter.addCategories(BesuMetricCategory.class);
    metricCategoryConverter.addCategories(StandardMetricCategory.class);
    commandLine.registerConverter(MetricCategory.class, metricCategoryConverter);
  }

  private void handleStableOptions() {
    commandLine.addMixin("Ethstats", ethstatsOptions);
    commandLine.addMixin("Private key file", nodePrivateKeyFileOption);
    commandLine.addMixin("Logging level", loggingLevelOption);
    commandLine.addMixin("Data Storage Options", dataStorageOptions);
  }

  private void handleUnstableOptions() {
    // Add unstable options
    final ImmutableMap.Builder<String, Object> unstableOptionsBuild = ImmutableMap.builder();
    final ImmutableMap<String, Object> unstableOptions =
        unstableOptionsBuild
            .put("Ethereum Wire Protocol", unstableEthProtocolOptions)
            .put("Metrics", unstableMetricsCLIOptions)
            .put("P2P Network", unstableNetworkingOptions)
            .put("RPC", unstableRPCOptions)
            .put("DNS Configuration", unstableDnsOptions)
            .put("NAT Configuration", unstableNatOptions)
            .put("Privacy Plugin Configuration", unstablePrivacyPluginOptions)
            .put("Synchronizer", unstableSynchronizerOptions)
            .put("TransactionPool", unstableTransactionPoolOptions)
            .put("Mining", unstableMiningOptions)
            .put("Native Library", unstableNativeLibraryOptions)
            .put("Launcher", unstableLauncherOptions)
            .put("Merge", mergeOptions)
            .put("EVM Options", unstableEvmOptions)
            .put("IPC Options", unstableIpcOptions)
            .build();

    UnstableOptionsSubCommand.createUnstableOptions(commandLine, unstableOptions);
  }

  private void preparePlugins() {
    besuPluginContext.addService(PicoCLIOptions.class, new PicoCLIOptionsImpl(commandLine));
    besuPluginContext.addService(SecurityModuleService.class, securityModuleService);
    besuPluginContext.addService(StorageService.class, storageService);
    besuPluginContext.addService(MetricCategoryRegistry.class, metricCategoryRegistry);
    besuPluginContext.addService(PermissioningService.class, permissioningService);
    besuPluginContext.addService(PrivacyPluginService.class, privacyPluginService);
    besuPluginContext.addService(RpcEndpointService.class, rpcEndpointServiceImpl);

    // register built-in plugins
    new RocksDBPlugin().register(besuPluginContext);
    new InMemoryStoragePlugin().register(besuPluginContext);

    besuPluginContext.registerPlugins(pluginsDir());

    metricCategoryRegistry
        .getMetricCategories()
        .forEach(metricCategoryConverter::addRegistryCategory);

    // register default security module
    securityModuleService.register(
        DEFAULT_SECURITY_MODULE, Suppliers.memoize(this::defaultSecurityModule));
  }

  private SecurityModule defaultSecurityModule() {
    return new KeyPairSecurityModule(loadKeyPair(nodePrivateKeyFileOption.getNodePrivateKeyFile()));
  }

  // loadKeyPair() is public because it is accessed by subcommands
  public KeyPair loadKeyPair(final File nodePrivateKeyFile) {
    return KeyPairUtil.loadKeyPair(resolveNodePrivateKeyFile(nodePrivateKeyFile));
  }

  private void parse(
      final AbstractParseResultHandler<List<Object>> resultHandler,
      final BesuExceptionHandler exceptionHandler,
      final String... args) {
    // Create a handler that will search for a config file option and use it for
    // default values
    // and eventually it will run regular parsing of the remaining options.

    final ConfigOptionSearchAndRunHandler configParsingHandler =
        new ConfigOptionSearchAndRunHandler(resultHandler, exceptionHandler, environment);

    ParseArgsHelper.getLauncherOptions(unstableLauncherOptions, args);
    if (unstableLauncherOptions.isLauncherMode()
        || unstableLauncherOptions.isLauncherModeForced()) {
      try {
        final ImmutableLauncherConfig launcherConfig =
            ImmutableLauncherConfig.builder()
                .launcherScript(BesuCommand.class.getResourceAsStream("launcher.json"))
                .addCommandClasses(this, unstableNatOptions, ethstatsOptions, unstableMiningOptions)
                .isLauncherForced(unstableLauncherOptions.isLauncherModeForced())
                .build();
        final File file = new LauncherManager(launcherConfig).run();
        logger.info("Config file location : {}", file.getAbsolutePath());
        commandLine.parseWithHandlers(
            configParsingHandler,
            exceptionHandler,
            String.format("%s=%s", CONFIG_FILE_OPTION_NAME, file.getAbsolutePath()));
      } catch (final LauncherException e) {
        logger.warn("Unable to run the launcher {}", e.getMessage());
      }
    } else {
      commandLine.parseWithHandlers(configParsingHandler, exceptionHandler, args);
    }
  }

  private void preSynchronization() {
    preSynchronizationTaskRunner.runTasks(besuController);
  }

  private Runner buildRunner() {
    return synchronize(
        besuController,
        p2PDiscoveryOptionGroup.p2pEnabled,
        p2pTLSConfiguration,
        p2PDiscoveryOptionGroup.peerDiscoveryEnabled,
        ethNetworkConfig,
        p2PDiscoveryOptionGroup.maxPeers,
        p2PDiscoveryOptionGroup.p2pHost,
        p2PDiscoveryOptionGroup.p2pInterface,
        p2PDiscoveryOptionGroup.p2pPort,
        graphQLConfiguration,
        jsonRpcConfiguration,
        engineJsonRpcConfiguration,
        webSocketConfiguration,
        jsonRpcIpcConfiguration,
        apiConfiguration,
        metricsConfiguration,
        permissioningConfiguration,
        staticNodes,
        pidPath);
  }

  private void startPlugins() {
    besuPluginContext.addService(
        BesuEvents.class,
        new BesuEventsImpl(
            besuController.getProtocolContext().getBlockchain(),
            besuController.getProtocolManager().getBlockBroadcaster(),
            besuController.getTransactionPool(),
            besuController.getSyncState()));
    besuPluginContext.addService(MetricsSystem.class, getMetricsSystem());

    besuController.getAdditionalPluginServices().appendPluginServices(besuPluginContext);
    besuPluginContext.startPlugins();
  }

  private void validatePluginOptions() {
    // plugins do not 'wire up' until start has been called
    // consequently you can only do some configuration checks
    // after start has been called on plugins

    if (Boolean.TRUE.equals(privacyOptionGroup.isPrivacyEnabled)) {

      if (privacyOptionGroup.privateMarkerTransactionSigningKeyPath != null
          && privacyPluginService != null
          && privacyPluginService.getPrivateMarkerTransactionFactory() != null) {
        throw new ParameterException(
            commandLine,
            "--privacy-marker-transaction-signing-key-file can not be used in conjunction with a plugin that specifies a PrivateMarkerTransactionFactory");
      }

      if (Wei.ZERO.compareTo(minTransactionGasPrice) < 0
          && (privacyOptionGroup.privateMarkerTransactionSigningKeyPath == null
              && (privacyPluginService == null
                  || privacyPluginService.getPrivateMarkerTransactionFactory() == null))) {
        // if gas is required, cannot use random keys to sign private tx
        // ie --privacy-marker-transaction-signing-key-file must be set
        throw new ParameterException(
            commandLine,
            "Not a free gas network. --privacy-marker-transaction-signing-key-file must be specified and must be a funded account. Private transactions cannot be signed by random (non-funded) accounts in paid gas networks");
      }

      if (unstablePrivacyPluginOptions.isPrivacyPluginEnabled()
          && privacyPluginService != null
          && privacyPluginService.getPayloadProvider() == null) {
        throw new ParameterException(
            commandLine,
            "No Payload Provider has been provided. You must register one when enabling privacy plugin!");
      }

      if (unstablePrivacyPluginOptions.isPrivacyPluginEnabled()
          && (privacyOptionGroup.isFlexiblePrivacyGroupsEnabled
              || privacyOptionGroup.isOnchainPrivacyGroupsEnabled)) {
        throw new ParameterException(
            commandLine, "Privacy Plugin can not be used with flexible privacy groups");
      }
    }
  }

  private void setReleaseMetrics() {
    metricsSystem
        .get()
        .createLabelledGauge(
            StandardMetricCategory.PROCESS, "release", "Release information", "version")
        .labels(() -> 1, BesuInfo.version());
  }

  public void configureLogging(final boolean announce) {
    // To change the configuration if color was enabled/disabled
    Log4j2ConfiguratorUtil.reconfigure();
    // set log level per CLI flags
    final Level logLevel = loggingLevelOption.getLogLevel();
    if (logLevel != null) {
      if (announce) {
        System.out.println("Setting logging level to " + logLevel.name());
      }
      Log4j2ConfiguratorUtil.setAllLevels("", logLevel);
    }
  }

  public static Optional<Boolean> getColorEnabled() {
    return Optional.ofNullable(colorEnabled);
  }

  private void configureNativeLibs() {
    if (unstableNativeLibraryOptions.getNativeAltbn128()
        && AbstractAltBnPrecompiledContract.isNative()) {
      logger.info("Using LibEthPairings native alt bn128");
    } else {
      AbstractAltBnPrecompiledContract.disableNative();
      logger.info("Using the Java implementation of alt bn128");
    }

    if (unstableNativeLibraryOptions.getNativeSecp()
        && SignatureAlgorithmFactory.getInstance().isNative()) {
      logger.info("Using the native implementation of the signature algorithm");
    } else {
      SignatureAlgorithmFactory.getInstance().disableNative();
      logger.info("Using the Java implementation of the signature algorithm");
    }
  }

  private void validateOptions() {
    issueOptionWarnings();
    validateP2PInterface(p2PDiscoveryOptionGroup.p2pInterface);
    validateMiningParams();
    validateNatParams();
    validateNetStatsParams();
    validateDnsOptionsParams();
    validateRpcOptionsParams();
    p2pTLSConfigOptions.checkP2PTLSOptionsDependencies(logger, commandLine);
    pkiBlockCreationOptions.checkPkiBlockCreationOptionsDependencies(logger, commandLine);
  }

  @SuppressWarnings("ConstantConditions")
  private void validateMiningParams() {
    if (Boolean.TRUE.equals(minerOptionGroup.isMiningEnabled)
        && minerOptionGroup.coinbase == null) {
      throw new ParameterException(
          this.commandLine,
          "Unable to mine without a valid coinbase. Either disable mining (remove --miner-enabled) "
              + "or specify the beneficiary of mining (via --miner-coinbase <Address>)");
    }
    if (Boolean.FALSE.equals(minerOptionGroup.isMiningEnabled)
        && Boolean.TRUE.equals(minerOptionGroup.iStratumMiningEnabled)) {
      throw new ParameterException(
          this.commandLine,
          "Unable to mine with Stratum if mining is disabled. Either disable Stratum mining (remove --miner-stratum-enabled) "
              + "or specify mining is enabled (--miner-enabled)");
    }
  }

  protected void validateP2PInterface(final String p2pInterface) {
    final String failMessage = "The provided --p2p-interface is not available: " + p2pInterface;
    try {
      if (!NetworkUtility.isNetworkInterfaceAvailable(p2pInterface)) {
        throw new ParameterException(commandLine, failMessage);
      }
    } catch (final UnknownHostException | SocketException e) {
      throw new ParameterException(commandLine, failMessage, e);
    }
  }

  @SuppressWarnings("ConstantConditions")
  private void validateNatParams() {
    if (!(natMethod.equals(NatMethod.AUTO) || natMethod.equals(NatMethod.KUBERNETES))
        && !unstableNatOptions
            .getNatManagerServiceName()
            .equals(DEFAULT_BESU_SERVICE_NAME_FILTER)) {
      throw new ParameterException(
          this.commandLine,
          "The `--Xnat-kube-service-name` parameter is only used in kubernetes mode. Either remove --Xnat-kube-service-name"
              + " or select the KUBERNETES mode (via --nat--method=KUBERNETES)");
    }
    if (natMethod.equals(NatMethod.AUTO) && !unstableNatOptions.getNatMethodFallbackEnabled()) {
      throw new ParameterException(
          this.commandLine,
          "The `--Xnat-method-fallback-enabled` parameter cannot be used in AUTO mode. Either remove --Xnat-method-fallback-enabled"
              + " or select another mode (via --nat--method=XXXX)");
    }
  }

  private void validateNetStatsParams() {
    if (Strings.isNullOrEmpty(ethstatsOptions.getEthstatsUrl())
        && !ethstatsOptions.getEthstatsContact().isEmpty()) {
      throw new ParameterException(
          this.commandLine,
          "The `--ethstats-contact` requires ethstats server URL to be provided. Either remove --ethstats-contact"
              + " or provide a URL (via --ethstats=nodename:secret@host:port)");
    }
  }

  private void validateDnsOptionsParams() {
    if (!unstableDnsOptions.getDnsEnabled() && unstableDnsOptions.getDnsUpdateEnabled()) {
      throw new ParameterException(
          this.commandLine,
          "The `--Xdns-update-enabled` requires dns to be enabled. Either remove --Xdns-update-enabled"
              + " or specify dns is enabled (--Xdns-enabled)");
    }
  }

  public void validateRpcOptionsParams() {
    Predicate<String> configuredApis =
        apiName ->
            Arrays.stream(RpcApis.values())
                    .anyMatch(builtInApi -> apiName.equals(builtInApi.name()))
                || rpcEndpointServiceImpl.hasNamespace(apiName);

    if (!jsonRPCHttpOptionGroup.rpcHttpApis.stream().allMatch(configuredApis)) {
      throw new ParameterException(this.commandLine, "Invalid value for option '--rpc-http-apis'");
    }

    if (!jsonRPCWebsocketOptionGroup.rpcWsApis.stream().allMatch(configuredApis)) {
      throw new ParameterException(this.commandLine, "Invalid value for option '--rpc-ws-apis'");
    }

    final boolean validHttpApiMethods =
        jsonRPCHttpOptionGroup.rpcHttpApiMethodsNoAuth.stream()
            .allMatch(RpcMethod::rpcMethodExists);

    if (!validHttpApiMethods) {
      throw new ParameterException(
          this.commandLine,
          "Invalid value for option '--rpc-http-api-methods-no-auth', options must be valid RPC methods");
    }

    final boolean validWsApiMethods =
        jsonRPCWebsocketOptionGroup.rpcWsApiMethodsNoAuth.stream()
            .allMatch(RpcMethod::rpcMethodExists);

    if (!validWsApiMethods) {
      throw new ParameterException(
          this.commandLine,
          "Invalid value for option '--rpc-ws-api-methods-no-auth', options must be valid RPC methods");
    }
  }

  private GenesisConfigOptions readGenesisConfigOptions() {

    try {
      final GenesisConfigFile genesisConfigFile = GenesisConfigFile.fromConfig(genesisConfig());
      genesisConfigOptions = genesisConfigFile.getConfigOptions(genesisConfigOverrides);
    } catch (final Exception e) {
      throw new ParameterException(
          this.commandLine, "Unable to load genesis file. " + e.getCause());
    }
    return genesisConfigOptions;
  }

  private void issueOptionWarnings() {

    // Check that P2P options are able to work
    CommandLineUtils.checkOptionDependencies(
        logger,
        commandLine,
        "--p2p-enabled",
        !p2PDiscoveryOptionGroup.p2pEnabled,
        asList(
            "--bootnodes",
            "--discovery-enabled",
            "--max-peers",
            "--banned-node-id",
            "--banned-node-ids",
            "--p2p-host",
            "--p2p-interface",
            "--p2p-port",
            "--remote-connections-max-percentage"));

    // Check that block producer options work
    if (!isMergeEnabled()) {
      CommandLineUtils.checkOptionDependencies(
          logger,
          commandLine,
          "--miner-enabled",
          !minerOptionGroup.isMiningEnabled,
          asList(
              "--miner-coinbase",
              "--min-gas-price",
              "--min-block-occupancy-ratio",
              "--miner-extra-data"));
    }
    // Check that mining options are able to work
    CommandLineUtils.checkOptionDependencies(
        logger,
        commandLine,
        "--miner-enabled",
        !minerOptionGroup.isMiningEnabled,
        asList(
            "--miner-stratum-enabled",
            "--Xminer-remote-sealers-limit",
            "--Xminer-remote-sealers-hashrate-ttl"));

    CommandLineUtils.checkOptionDependencies(
        logger,
        commandLine,
        "--sync-mode",
        SyncMode.isFullSync(syncMode),
        singletonList("--fast-sync-min-peers"));

    if (!securityModuleName.equals(DEFAULT_SECURITY_MODULE)
        && nodePrivateKeyFileOption.getNodePrivateKeyFile() != null) {
      logger.warn(
          DEPENDENCY_WARNING_MSG,
          "--node-private-key-file",
          "--security-module=" + DEFAULT_SECURITY_MODULE);
    }

    if (Boolean.TRUE.equals(privacyOptionGroup.isOnchainPrivacyGroupsEnabled)) {
      logger.warn(
          DEPRECATION_WARNING_MSG,
          "--privacy-onchain-groups-enabled",
          "--privacy-flexible-groups-enabled");
    }

    if (txPoolOptionGroup.pooledTransactionHashesSize != null) {
      logger.warn(DEPRECATED_AND_USELESS_WARNING_MSG, "--tx-pool-hashes-max-size");
    }
  }

  private void configure() throws Exception {
    checkPortClash();

    syncMode =
        Optional.ofNullable(syncMode)
            .orElse(
                genesisFile == null
                        && !privacyOptionGroup.isPrivacyEnabled
                        && Optional.ofNullable(network).map(NetworkName::canFastSync).orElse(false)
                    ? SyncMode.FAST
                    : SyncMode.FULL);

    ethNetworkConfig = updateNetworkConfig(network);

    checkGoQuorumCompatibilityConfig(ethNetworkConfig);

    jsonRpcConfiguration =
        jsonRpcConfiguration(
            jsonRPCHttpOptionGroup.rpcHttpPort, jsonRPCHttpOptionGroup.rpcHttpApis, hostsAllowlist);
    if (isEngineApiEnabled()) {
      engineJsonRpcConfiguration =
          createEngineJsonRpcConfiguration(
              engineRPCOptionGroup.engineRpcPort, engineRPCOptionGroup.engineHostsAllowlist);
    }
    p2pTLSConfiguration = p2pTLSConfigOptions.p2pTLSConfiguration(commandLine);
    graphQLConfiguration = graphQLConfiguration();
    webSocketConfiguration =
        webSocketConfiguration(
            jsonRPCWebsocketOptionGroup.rpcWsPort,
            jsonRPCWebsocketOptionGroup.rpcWsApis,
            hostsAllowlist);
    jsonRpcIpcConfiguration =
        jsonRpcIpcConfiguration(
            unstableIpcOptions.isEnabled(),
            unstableIpcOptions.getIpcPath(),
            unstableIpcOptions.getRpcIpcApis());
    apiConfiguration = apiConfiguration();
    // hostsWhitelist is a hidden option. If it is specified, add the list to hostAllowlist
    if (!hostsWhitelist.isEmpty()) {
      // if allowlist == default values, remove the default values
      if (hostsAllowlist.size() == 2
          && hostsAllowlist.containsAll(List.of("localhost", "127.0.0.1"))) {
        hostsAllowlist.removeAll(List.of("localhost", "127.0.0.1"));
      }
      hostsAllowlist.addAll(hostsWhitelist);
    }

    permissioningConfiguration = permissioningConfiguration();
    staticNodes = loadStaticNodes();

    logger.info("Connecting to {} static nodes.", staticNodes.size());
    logger.trace("Static Nodes = {}", staticNodes);
    final List<EnodeURL> enodeURIs = ethNetworkConfig.getBootNodes();
    permissioningConfiguration
        .flatMap(PermissioningConfiguration::getLocalConfig)
        .ifPresent(p -> ensureAllNodesAreInAllowlist(enodeURIs, p));

    permissioningConfiguration
        .flatMap(PermissioningConfiguration::getLocalConfig)
        .ifPresent(p -> ensureAllNodesAreInAllowlist(staticNodes, p));
    metricsConfiguration = metricsConfiguration();

    logger.info("Security Module: {}", securityModuleName);
    instantiateSignatureAlgorithmFactory();
  }

  private JsonRpcIpcConfiguration jsonRpcIpcConfiguration(
      final Boolean enabled, final Path ipcPath, final List<String> rpcIpcApis) {
    final Path actualPath;
    if (ipcPath == null) {
      actualPath = IpcOptions.getDefaultPath(dataDir());
    } else {
      actualPath = ipcPath;
    }
    return new JsonRpcIpcConfiguration(
        vertx.isNativeTransportEnabled() && enabled, actualPath, rpcIpcApis);
  }

  private GoQuorumPrivacyParameters configureGoQuorumPrivacy(
      final KeyValueStorageProvider storageProvider) {
    return new GoQuorumPrivacyParameters(
        createGoQuorumEnclave(),
        readEnclaveKey(),
        storageProvider.createGoQuorumPrivateStorage(),
        createPrivateWorldStateArchive(storageProvider));
  }

  private GoQuorumEnclave createGoQuorumEnclave() {
    final EnclaveFactory enclaveFactory = new EnclaveFactory(Vertx.vertx());
    if (privacyOptionGroup.privacyKeyStoreFile != null) {
      return enclaveFactory.createGoQuorumEnclave(
          privacyOptionGroup.privacyUrl,
          privacyOptionGroup.privacyKeyStoreFile,
          privacyOptionGroup.privacyKeyStorePasswordFile,
          privacyOptionGroup.privacyTlsKnownEnclaveFile);
    } else {
      return enclaveFactory.createGoQuorumEnclave(privacyOptionGroup.privacyUrl);
    }
  }

  private String readEnclaveKey() {
    final String key;
    try {
      key = Files.asCharSource(privacyOptionGroup.privacyPublicKeyFile, UTF_8).read();
    } catch (final Exception e) {
      throw new ParameterException(
          this.commandLine,
          "--privacy-public-key-file must be set if isQuorum is set in the genesis file.",
          e);
    }
    if (key.length() != 44) {
      throw new IllegalArgumentException(
          "Contents of enclave public key file needs to be 44 characters long to decode to a valid 32 byte public key.");
    }
    // throws exception if invalid base 64
    Base64.getDecoder().decode(key);

    return key;
  }

  private void ensureAllNodesAreInAllowlist(
      final Collection<EnodeURL> enodeAddresses,
      final LocalPermissioningConfiguration permissioningConfiguration) {
    try {
      PermissioningConfigurationValidator.areAllNodesAreInAllowlist(
          enodeAddresses, permissioningConfiguration);
    } catch (final Exception e) {
      throw new ParameterException(this.commandLine, e.getMessage());
    }
  }

  private void initController() {
    besuController = buildController();
  }

  public BesuController buildController() {
    try {
      return getControllerBuilder().build();
    } catch (final Exception e) {
      throw new ExecutionException(this.commandLine, e.getMessage(), e);
    }
  }

  public BesuControllerBuilder getControllerBuilder() {
    final KeyValueStorageProvider storageProvider = keyValueStorageProvider(keyValueStorageName);
    return controllerBuilderFactory
        .fromEthNetworkConfig(updateNetworkConfig(network), genesisConfigOverrides)
        .synchronizerConfiguration(buildSyncConfig())
        .ethProtocolConfiguration(unstableEthProtocolOptions.toDomainObject())
        .dataDirectory(dataDir())
        .miningParameters(
            new MiningParameters.Builder()
                .coinbase(minerOptionGroup.coinbase)
                .targetGasLimit(targetGasLimit)
                .minTransactionGasPrice(minTransactionGasPrice)
                .extraData(minerOptionGroup.extraData)
                .miningEnabled(minerOptionGroup.isMiningEnabled)
                .stratumMiningEnabled(minerOptionGroup.iStratumMiningEnabled)
                .stratumNetworkInterface(minerOptionGroup.stratumNetworkInterface)
                .stratumPort(minerOptionGroup.stratumPort)
                .stratumExtranonce(unstableMiningOptions.getStratumExtranonce())
                .minBlockOccupancyRatio(minBlockOccupancyRatio)
                .remoteSealersLimit(unstableMiningOptions.getRemoteSealersLimit())
                .remoteSealersTimeToLive(unstableMiningOptions.getRemoteSealersTimeToLive())
                .powJobTimeToLive(unstableMiningOptions.getPowJobTimeToLive())
                .maxOmmerDepth(unstableMiningOptions.getMaxOmmersDepth())
                .build())
        .transactionPoolConfiguration(buildTransactionPoolConfiguration())
        .nodeKey(new NodeKey(securityModule()))
        .metricsSystem(metricsSystem.get())
        .messagePermissioningProviders(permissioningService.getMessagePermissioningProviders())
        .privacyParameters(privacyParameters(storageProvider))
        .pkiBlockCreationConfiguration(maybePkiBlockCreationConfiguration())
        .clock(Clock.systemUTC())
        .isRevertReasonEnabled(isRevertReasonEnabled)
        .storageProvider(storageProvider)
        .isPruningEnabled(isPruningEnabled())
        .pruningConfiguration(
            new PrunerConfiguration(pruningBlockConfirmations, pruningBlocksRetained))
        .genesisConfigOverrides(genesisConfigOverrides)
        .gasLimitCalculator(
            Optional.ofNullable(targetGasLimit)
                .<GasLimitCalculator>map(z -> new FrontierTargetingGasLimitCalculator())
                .orElse(GasLimitCalculator.constant()))
        .requiredBlocks(requiredBlocks)
        .reorgLoggingThreshold(reorgLoggingThreshold)
        .evmConfiguration(unstableEvmOptions.toDomainObject())
        .dataStorageConfiguration(dataStorageOptions.toDomainObject())
        .maxPeers(p2PDiscoveryOptionGroup.maxPeers);
  }

  private GraphQLConfiguration graphQLConfiguration() {

    CommandLineUtils.checkOptionDependencies(
        logger,
        commandLine,
        "--graphql-http-enabled",
        !graphQlOptionGroup.isGraphQLHttpEnabled,
        asList("--graphql-http-cors-origins", "--graphql-http-host", "--graphql-http-port"));
    final GraphQLConfiguration graphQLConfiguration = GraphQLConfiguration.createDefault();
    graphQLConfiguration.setEnabled(graphQlOptionGroup.isGraphQLHttpEnabled);
    graphQLConfiguration.setHost(
        Strings.isNullOrEmpty(graphQlOptionGroup.graphQLHttpHost)
            ? p2PDiscoveryOptionGroup.autoDiscoverDefaultIP().getHostAddress()
            : graphQlOptionGroup.graphQLHttpHost);
    graphQLConfiguration.setPort(graphQlOptionGroup.graphQLHttpPort);
    graphQLConfiguration.setHostsAllowlist(hostsAllowlist);
    graphQLConfiguration.setCorsAllowedDomains(graphQlOptionGroup.graphQLHttpCorsAllowedOrigins);
    graphQLConfiguration.setHttpTimeoutSec(unstableRPCOptions.getHttpTimeoutSec());

    return graphQLConfiguration;
  }

  private JsonRpcConfiguration createEngineJsonRpcConfiguration(
      final Integer listenPort, final List<String> allowCallsFrom) {
<<<<<<< HEAD

    List<String> apiGroups = new ArrayList<>(List.of(RpcApis.ENGINE.name(), RpcApis.ETH.name()));
    if (engineRPCOptionGroup.isEngineRollupExtensionEnabled) {
      apiGroups.add(RpcApis.ROLLUP.name());
    }

    JsonRpcConfiguration engineConfig = jsonRpcConfiguration(listenPort, apiGroups, allowCallsFrom);
    if (engineRPCOptionGroup.deprecatedIsEngineRpcEnabled) {
      logger.warn(
          "--engine-api-enabled parameter has been deprecated and will be removed in a future release.  "
              + "Merge support is implicitly enabled by the presence of terminalTotalDifficulty in the genesis config.");
    }
    engineConfig.setEnabled(isMergeEnabled());
=======
    JsonRpcConfiguration engineConfig =
        jsonRpcConfiguration(listenPort, Arrays.asList("ENGINE", "ETH"), allowCallsFrom);
    engineConfig.setEnabled(isEngineApiEnabled());
>>>>>>> ca9a0769
    if (!engineRPCOptionGroup.isEngineAuthDisabled) {
      engineConfig.setAuthenticationEnabled(true);
      engineConfig.setAuthenticationAlgorithm(JwtAlgorithm.HS256);
      if (Objects.nonNull(engineRPCOptionGroup.engineJwtKeyFile)
          && java.nio.file.Files.exists(engineRPCOptionGroup.engineJwtKeyFile)) {
        engineConfig.setAuthenticationPublicKeyFile(engineRPCOptionGroup.engineJwtKeyFile.toFile());
      } else {
        logger.info(
            "Engine API authentication enabled without key file. Expect ephemeral jwt.hex file in datadir");
      }
    }
    return engineConfig;
  }

  private JsonRpcConfiguration jsonRpcConfiguration(
      final Integer listenPort, final List<String> apiGroups, final List<String> allowCallsFrom) {
    checkRpcTlsClientAuthOptionsDependencies();
    checkRpcTlsOptionsDependencies();
    checkRpcHttpOptionsDependencies();

    if (jsonRPCHttpOptionGroup.isRpcHttpAuthenticationEnabled) {
      CommandLineUtils.checkOptionDependencies(
          logger,
          commandLine,
          "--rpc-http-authentication-public-key-file",
          jsonRPCHttpOptionGroup.rpcHttpAuthenticationPublicKeyFile == null,
          asList("--rpc-http-authentication-jwt-algorithm"));
    }

    if (jsonRPCHttpOptionGroup.isRpcHttpAuthenticationEnabled
        && rpcHttpAuthenticationCredentialsFile() == null
        && jsonRPCHttpOptionGroup.rpcHttpAuthenticationPublicKeyFile == null) {
      throw new ParameterException(
          commandLine,
          "Unable to authenticate JSON-RPC HTTP endpoint without a supplied credentials file or authentication public key file");
    }

    final JsonRpcConfiguration jsonRpcConfiguration = JsonRpcConfiguration.createDefault();
    jsonRpcConfiguration.setEnabled(jsonRPCHttpOptionGroup.isRpcHttpEnabled);
    jsonRpcConfiguration.setHost(
        Strings.isNullOrEmpty(jsonRPCHttpOptionGroup.rpcHttpHost)
            ? p2PDiscoveryOptionGroup.autoDiscoverDefaultIP().getHostAddress()
            : jsonRPCHttpOptionGroup.rpcHttpHost);
    jsonRpcConfiguration.setPort(listenPort);
    jsonRpcConfiguration.setMaxActiveConnections(jsonRPCHttpOptionGroup.rpcHttpMaxConnections);
    jsonRpcConfiguration.setCorsAllowedDomains(jsonRPCHttpOptionGroup.rpcHttpCorsAllowedOrigins);
    jsonRpcConfiguration.setRpcApis(apiGroups.stream().distinct().collect(Collectors.toList()));
    jsonRpcConfiguration.setNoAuthRpcApis(
        jsonRPCHttpOptionGroup.rpcHttpApiMethodsNoAuth.stream()
            .distinct()
            .collect(Collectors.toList()));
    jsonRpcConfiguration.setHostsAllowlist(allowCallsFrom);
    jsonRpcConfiguration.setAuthenticationEnabled(
        jsonRPCHttpOptionGroup.isRpcHttpAuthenticationEnabled);
    jsonRpcConfiguration.setAuthenticationCredentialsFile(rpcHttpAuthenticationCredentialsFile());
    jsonRpcConfiguration.setAuthenticationPublicKeyFile(
        jsonRPCHttpOptionGroup.rpcHttpAuthenticationPublicKeyFile);
    jsonRpcConfiguration.setAuthenticationAlgorithm(
        jsonRPCHttpOptionGroup.rpcHttpAuthenticationAlgorithm);
    jsonRpcConfiguration.setTlsConfiguration(rpcHttpTlsConfiguration());
    jsonRpcConfiguration.setHttpTimeoutSec(unstableRPCOptions.getHttpTimeoutSec());
    return jsonRpcConfiguration;
  }

  private void checkRpcHttpOptionsDependencies() {
    CommandLineUtils.checkOptionDependencies(
        logger,
        commandLine,
        "--rpc-http-enabled",
        !jsonRPCHttpOptionGroup.isRpcHttpEnabled,
        asList(
            "--rpc-http-api",
            "--rpc-http-apis",
            "--rpc-http-api-method-no-auth",
            "--rpc-http-api-methods-no-auth",
            "--rpc-http-cors-origins",
            "--rpc-http-host",
            "--rpc-http-port",
            "--rpc-http-max-active-connections",
            "--rpc-http-authentication-enabled",
            "--rpc-http-authentication-credentials-file",
            "--rpc-http-authentication-public-key-file",
            "--rpc-http-tls-enabled",
            "--rpc-http-tls-keystore-file",
            "--rpc-http-tls-keystore-password-file",
            "--rpc-http-tls-client-auth-enabled",
            "--rpc-http-tls-known-clients-file",
            "--rpc-http-tls-ca-clients-enabled",
            "--rpc-http-authentication-jwt-algorithm",
            "--rpc-http-tls-protocols",
            "--rpc-http-tls-cipher-suite",
            "--rpc-http-tls-cipher-suites"));
  }

  private void checkRpcTlsOptionsDependencies() {
    CommandLineUtils.checkOptionDependencies(
        logger,
        commandLine,
        "--rpc-http-tls-enabled",
        !jsonRPCHttpOptionGroup.isRpcHttpTlsEnabled,
        asList(
            "--rpc-http-tls-keystore-file",
            "--rpc-http-tls-keystore-password-file",
            "--rpc-http-tls-client-auth-enabled",
            "--rpc-http-tls-known-clients-file",
            "--rpc-http-tls-ca-clients-enabled",
            "--rpc-http-tls-protocols",
            "--rpc-http-tls-cipher-suite",
            "--rpc-http-tls-cipher-suites"));
  }

  private void checkRpcTlsClientAuthOptionsDependencies() {
    CommandLineUtils.checkOptionDependencies(
        logger,
        commandLine,
        "--rpc-http-tls-client-auth-enabled",
        !jsonRPCHttpOptionGroup.isRpcHttpTlsClientAuthEnabled,
        asList("--rpc-http-tls-known-clients-file", "--rpc-http-tls-ca-clients-enabled"));
  }

  private void checkPrivacyTlsOptionsDependencies() {
    CommandLineUtils.checkOptionDependencies(
        logger,
        commandLine,
        "--privacy-tls-enabled",
        !privacyOptionGroup.isPrivacyTlsEnabled,
        asList(
            "--privacy-tls-keystore-file",
            "--privacy-tls-keystore-password-file",
            "--privacy-tls-known-enclave-file"));
  }

  private Optional<TlsConfiguration> rpcHttpTlsConfiguration() {
    if (!isRpcTlsConfigurationRequired()) {
      return Optional.empty();
    }

    if (jsonRPCHttpOptionGroup.rpcHttpTlsKeyStoreFile == null) {
      throw new ParameterException(
          commandLine, "Keystore file is required when TLS is enabled for JSON-RPC HTTP endpoint");
    }

    if (jsonRPCHttpOptionGroup.rpcHttpTlsKeyStorePasswordFile == null) {
      throw new ParameterException(
          commandLine,
          "File containing password to unlock keystore is required when TLS is enabled for JSON-RPC HTTP endpoint");
    }

    if (jsonRPCHttpOptionGroup.isRpcHttpTlsClientAuthEnabled
        && !jsonRPCHttpOptionGroup.isRpcHttpTlsCAClientsEnabled
        && jsonRPCHttpOptionGroup.rpcHttpTlsKnownClientsFile == null) {
      throw new ParameterException(
          commandLine,
          "Known-clients file must be specified or CA clients must be enabled when TLS client authentication is enabled for JSON-RPC HTTP endpoint");
    }

    jsonRPCHttpOptionGroup.rpcHttpTlsProtocols.retainAll(getJDKEnabledProtocols());
    if (jsonRPCHttpOptionGroup.rpcHttpTlsProtocols.isEmpty()) {
      throw new ParameterException(
          commandLine,
          "No valid TLS protocols specified (the following protocols are enabled: "
              + getJDKEnabledProtocols()
              + ")");
    }

    for (String cipherSuite : jsonRPCHttpOptionGroup.rpcHttpTlsCipherSuites) {
      if (!getJDKEnabledCypherSuites().contains(cipherSuite)) {
        throw new ParameterException(
            commandLine, "Invalid TLS cipher suite specified " + cipherSuite);
      }
    }

    jsonRPCHttpOptionGroup.rpcHttpTlsCipherSuites.retainAll(getJDKEnabledCypherSuites());

    return Optional.of(
        TlsConfiguration.Builder.aTlsConfiguration()
            .withKeyStorePath(jsonRPCHttpOptionGroup.rpcHttpTlsKeyStoreFile)
            .withKeyStorePasswordSupplier(
                new FileBasedPasswordProvider(
                    jsonRPCHttpOptionGroup.rpcHttpTlsKeyStorePasswordFile))
            .withClientAuthConfiguration(rpcHttpTlsClientAuthConfiguration())
            .withSecureTransportProtocols(jsonRPCHttpOptionGroup.rpcHttpTlsProtocols)
            .withCipherSuites(jsonRPCHttpOptionGroup.rpcHttpTlsCipherSuites)
            .build());
  }

  private TlsClientAuthConfiguration rpcHttpTlsClientAuthConfiguration() {
    if (jsonRPCHttpOptionGroup.isRpcHttpTlsClientAuthEnabled) {
      return TlsClientAuthConfiguration.Builder.aTlsClientAuthConfiguration()
          .withKnownClientsFile(jsonRPCHttpOptionGroup.rpcHttpTlsKnownClientsFile)
          .withCaClientsEnabled(jsonRPCHttpOptionGroup.isRpcHttpTlsCAClientsEnabled)
          .build();
    }

    return null;
  }

  private boolean isRpcTlsConfigurationRequired() {
    return jsonRPCHttpOptionGroup.isRpcHttpEnabled && jsonRPCHttpOptionGroup.isRpcHttpTlsEnabled;
  }

  private WebSocketConfiguration webSocketConfiguration(
      final Integer listenPort, final List<String> apiGroups, final List<String> allowCallsFrom) {

    CommandLineUtils.checkOptionDependencies(
        logger,
        commandLine,
        "--rpc-ws-enabled",
        !jsonRPCWebsocketOptionGroup.isRpcWsEnabled,
        asList(
            "--rpc-ws-api",
            "--rpc-ws-apis",
            "--rpc-ws-api-method-no-auth",
            "--rpc-ws-api-methods-no-auth",
            "--rpc-ws-host",
            "--rpc-ws-port",
            "--rpc-ws-max-frame-size",
            "--rpc-ws-max-active-connections",
            "--rpc-ws-authentication-enabled",
            "--rpc-ws-authentication-credentials-file",
            "--rpc-ws-authentication-public-key-file",
            "--rpc-ws-authentication-jwt-algorithm"));

    if (jsonRPCWebsocketOptionGroup.isRpcWsAuthenticationEnabled) {
      CommandLineUtils.checkOptionDependencies(
          logger,
          commandLine,
          "--rpc-ws-authentication-public-key-file",
          jsonRPCWebsocketOptionGroup.rpcWsAuthenticationPublicKeyFile == null,
          asList("--rpc-ws-authentication-jwt-algorithm"));
    }

    if (jsonRPCWebsocketOptionGroup.isRpcWsAuthenticationEnabled
        && rpcWsAuthenticationCredentialsFile() == null
        && jsonRPCWebsocketOptionGroup.rpcWsAuthenticationPublicKeyFile == null) {
      throw new ParameterException(
          commandLine,
          "Unable to authenticate JSON-RPC WebSocket endpoint without a supplied credentials file or authentication public key file");
    }

    final WebSocketConfiguration webSocketConfiguration = WebSocketConfiguration.createDefault();
    webSocketConfiguration.setEnabled(jsonRPCWebsocketOptionGroup.isRpcWsEnabled);
    webSocketConfiguration.setHost(
        Strings.isNullOrEmpty(jsonRPCWebsocketOptionGroup.rpcWsHost)
            ? p2PDiscoveryOptionGroup.autoDiscoverDefaultIP().getHostAddress()
            : jsonRPCWebsocketOptionGroup.rpcWsHost);
    webSocketConfiguration.setPort(listenPort);
    webSocketConfiguration.setMaxFrameSize(jsonRPCWebsocketOptionGroup.rpcWsMaxFrameSize);
    webSocketConfiguration.setMaxActiveConnections(jsonRPCWebsocketOptionGroup.rpcWsMaxConnections);
    webSocketConfiguration.setRpcApis(apiGroups);
    webSocketConfiguration.setRpcApisNoAuth(
        jsonRPCWebsocketOptionGroup.rpcWsApiMethodsNoAuth.stream()
            .distinct()
            .collect(Collectors.toList()));
    webSocketConfiguration.setAuthenticationEnabled(
        jsonRPCWebsocketOptionGroup.isRpcWsAuthenticationEnabled);
    webSocketConfiguration.setAuthenticationCredentialsFile(rpcWsAuthenticationCredentialsFile());
    webSocketConfiguration.setHostsAllowlist(allowCallsFrom);
    webSocketConfiguration.setAuthenticationPublicKeyFile(
        jsonRPCWebsocketOptionGroup.rpcWsAuthenticationPublicKeyFile);
    webSocketConfiguration.setAuthenticationAlgorithm(
        jsonRPCWebsocketOptionGroup.rpcWebsocketsAuthenticationAlgorithm);
    webSocketConfiguration.setTimeoutSec(unstableRPCOptions.getWsTimeoutSec());
    return webSocketConfiguration;
  }

  private ApiConfiguration apiConfiguration() {
    return ImmutableApiConfiguration.builder()
        .gasPriceBlocks(apiGasPriceBlocks)
        .gasPricePercentile(apiGasPricePercentile)
        .gasPriceMin(minTransactionGasPrice.toLong())
        .gasPriceMax(apiGasPriceMax)
        .build();
  }

  public MetricsConfiguration metricsConfiguration() {
    if (metricsOptionGroup.isMetricsEnabled && metricsOptionGroup.isMetricsPushEnabled) {
      throw new ParameterException(
          this.commandLine,
          "--metrics-enabled option and --metrics-push-enabled option can't be used at the same "
              + "time.  Please refer to CLI reference for more details about this constraint.");
    }

    CommandLineUtils.checkOptionDependencies(
        logger,
        commandLine,
        "--metrics-enabled",
        !metricsOptionGroup.isMetricsEnabled,
        asList("--metrics-host", "--metrics-port"));

    CommandLineUtils.checkOptionDependencies(
        logger,
        commandLine,
        "--metrics-push-enabled",
        !metricsOptionGroup.isMetricsPushEnabled,
        asList(
            "--metrics-push-host",
            "--metrics-push-port",
            "--metrics-push-interval",
            "--metrics-push-prometheus-job"));

    return unstableMetricsCLIOptions
        .toDomainObject()
        .enabled(metricsOptionGroup.isMetricsEnabled)
        .host(
            Strings.isNullOrEmpty(metricsOptionGroup.metricsHost)
                ? p2PDiscoveryOptionGroup.autoDiscoverDefaultIP().getHostAddress()
                : metricsOptionGroup.metricsHost)
        .port(metricsOptionGroup.metricsPort)
        .protocol(metricsOptionGroup.metricsProtocol)
        .metricCategories(metricsOptionGroup.metricCategories)
        .pushEnabled(metricsOptionGroup.isMetricsPushEnabled)
        .pushHost(
            Strings.isNullOrEmpty(metricsOptionGroup.metricsPushHost)
                ? p2PDiscoveryOptionGroup.autoDiscoverDefaultIP().getHostAddress()
                : metricsOptionGroup.metricsPushHost)
        .pushPort(metricsOptionGroup.metricsPushPort)
        .pushInterval(metricsOptionGroup.metricsPushInterval)
        .hostsAllowlist(hostsAllowlist)
        .prometheusJob(metricsOptionGroup.metricsPrometheusJob)
        .build();
  }

  private Optional<PermissioningConfiguration> permissioningConfiguration() throws Exception {
    if (!(localPermissionsEnabled() || contractPermissionsEnabled())) {
      if (jsonRPCHttpOptionGroup.rpcHttpApis.contains(RpcApis.PERM.name())
          || jsonRPCWebsocketOptionGroup.rpcWsApis.contains(RpcApis.PERM.name())) {
        logger.warn(
            "Permissions are disabled. Cannot enable PERM APIs when not using Permissions.");
      }
      return Optional.empty();
    }

    final Optional<LocalPermissioningConfiguration> localPermissioningConfigurationOptional;
    if (localPermissionsEnabled()) {
      final Optional<String> nodePermissioningConfigFile =
          Optional.ofNullable(permissionsOptionGroup.nodePermissionsConfigFile);
      final Optional<String> accountPermissioningConfigFile =
          Optional.ofNullable(permissionsOptionGroup.accountPermissionsConfigFile);

      final LocalPermissioningConfiguration localPermissioningConfiguration =
          PermissioningConfigurationBuilder.permissioningConfiguration(
              permissionsOptionGroup.permissionsNodesEnabled,
              getEnodeDnsConfiguration(),
              nodePermissioningConfigFile.orElse(getDefaultPermissioningFilePath()),
              permissionsOptionGroup.permissionsAccountsEnabled,
              accountPermissioningConfigFile.orElse(getDefaultPermissioningFilePath()));

      localPermissioningConfigurationOptional = Optional.of(localPermissioningConfiguration);
    } else {
      if (permissionsOptionGroup.nodePermissionsConfigFile != null
          && !permissionsOptionGroup.permissionsNodesEnabled) {
        logger.warn(
            "Node permissioning config file set {} but no permissions enabled",
            permissionsOptionGroup.nodePermissionsConfigFile);
      }

      if (permissionsOptionGroup.accountPermissionsConfigFile != null
          && !permissionsOptionGroup.permissionsAccountsEnabled) {
        logger.warn(
            "Account permissioning config file set {} but no permissions enabled",
            permissionsOptionGroup.accountPermissionsConfigFile);
      }
      localPermissioningConfigurationOptional = Optional.empty();
    }

    final SmartContractPermissioningConfiguration smartContractPermissioningConfiguration =
        SmartContractPermissioningConfiguration.createDefault();

    if (Boolean.TRUE.equals(permissionsOptionGroup.permissionsNodesContractEnabled)) {
      if (permissionsOptionGroup.permissionsNodesContractAddress == null) {
        throw new ParameterException(
            this.commandLine,
            "No node permissioning contract address specified. Cannot enable smart contract based node permissioning.");
      } else {
        smartContractPermissioningConfiguration.setSmartContractNodeAllowlistEnabled(
            permissionsOptionGroup.permissionsNodesContractEnabled);
        smartContractPermissioningConfiguration.setNodeSmartContractAddress(
            permissionsOptionGroup.permissionsNodesContractAddress);
        smartContractPermissioningConfiguration.setNodeSmartContractInterfaceVersion(
            permissionsOptionGroup.permissionsNodesContractVersion);
      }
    } else if (permissionsOptionGroup.permissionsNodesContractAddress != null) {
      logger.warn(
          "Node permissioning smart contract address set {} but smart contract node permissioning is disabled.",
          permissionsOptionGroup.permissionsNodesContractAddress);
    }

    if (Boolean.TRUE.equals(permissionsOptionGroup.permissionsAccountsContractEnabled)) {
      if (permissionsOptionGroup.permissionsAccountsContractAddress == null) {
        throw new ParameterException(
            this.commandLine,
            "No account permissioning contract address specified. Cannot enable smart contract based account permissioning.");
      } else {
        smartContractPermissioningConfiguration.setSmartContractAccountAllowlistEnabled(
            permissionsOptionGroup.permissionsAccountsContractEnabled);
        smartContractPermissioningConfiguration.setAccountSmartContractAddress(
            permissionsOptionGroup.permissionsAccountsContractAddress);
      }
    } else if (permissionsOptionGroup.permissionsAccountsContractAddress != null) {
      logger.warn(
          "Account permissioning smart contract address set {} but smart contract account permissioning is disabled.",
          permissionsOptionGroup.permissionsAccountsContractAddress);
    }

    final PermissioningConfiguration permissioningConfiguration =
        new PermissioningConfiguration(
            localPermissioningConfigurationOptional,
            Optional.of(smartContractPermissioningConfiguration),
            quorumPermissioningConfig());

    return Optional.of(permissioningConfiguration);
  }

  private Optional<GoQuorumPermissioningConfiguration> quorumPermissioningConfig() {
    if (!isGoQuorumCompatibilityMode) {
      return Optional.empty();
    }

    try {
      final OptionalLong qip714BlockNumber = genesisConfigOptions.getQip714BlockNumber();
      return Optional.of(
          GoQuorumPermissioningConfiguration.enabled(
              qip714BlockNumber.orElse(QIP714_DEFAULT_BLOCK)));
    } catch (final Exception e) {
      throw new IllegalStateException("Error reading GoQuorum permissioning options", e);
    }
  }

  private boolean localPermissionsEnabled() {
    return permissionsOptionGroup.permissionsAccountsEnabled
        || permissionsOptionGroup.permissionsNodesEnabled;
  }

  private boolean contractPermissionsEnabled() {
    return permissionsOptionGroup.permissionsNodesContractEnabled
        || permissionsOptionGroup.permissionsAccountsContractEnabled;
  }

  private PrivacyParameters privacyParameters(final KeyValueStorageProvider storageProvider) {

    CommandLineUtils.checkOptionDependencies(
        logger,
        commandLine,
        "--privacy-enabled",
        !privacyOptionGroup.isPrivacyEnabled,
        asList("--privacy-multi-tenancy-enabled", "--privacy-tls-enabled"));

    CommandLineUtils.checkMultiOptionDependencies(
        logger,
        commandLine,
        "--privacy-url and/or --privacy-public-key-file ignored because none of --privacy-enabled or isQuorum (in genesis file) was defined.",
        List.of(!privacyOptionGroup.isPrivacyEnabled, !isGoQuorumCompatibilityMode),
        List.of("--privacy-url", "--privacy-public-key-file"));

    checkPrivacyTlsOptionsDependencies();

    final PrivacyParameters.Builder privacyParametersBuilder = new PrivacyParameters.Builder();
    if (Boolean.TRUE.equals(privacyOptionGroup.isPrivacyEnabled)) {
      final String errorSuffix = "cannot be enabled with privacy.";
      if (syncMode == SyncMode.FAST) {
        throw new ParameterException(commandLine, String.format("%s %s", "Fast sync", errorSuffix));
      }
      if (isPruningEnabled()) {
        throw new ParameterException(commandLine, String.format("%s %s", "Pruning", errorSuffix));
      }
      if (isGoQuorumCompatibilityMode) {
        throw new ParameterException(
            commandLine, String.format("%s %s", "GoQuorum mode", errorSuffix));
      }

      if (Boolean.TRUE.equals(privacyOptionGroup.isPrivacyMultiTenancyEnabled)
          && Boolean.FALSE.equals(jsonRpcConfiguration.isAuthenticationEnabled())
          && Boolean.FALSE.equals(webSocketConfiguration.isAuthenticationEnabled())) {
        throw new ParameterException(
            commandLine,
            "Privacy multi-tenancy requires either http authentication to be enabled or WebSocket authentication to be enabled");
      }

      privacyParametersBuilder.setEnabled(true);
      privacyParametersBuilder.setEnclaveUrl(privacyOptionGroup.privacyUrl);
      privacyParametersBuilder.setMultiTenancyEnabled(
          privacyOptionGroup.isPrivacyMultiTenancyEnabled);
      privacyParametersBuilder.setFlexiblePrivacyGroupsEnabled(
          privacyOptionGroup.isFlexiblePrivacyGroupsEnabled
              || privacyOptionGroup.isOnchainPrivacyGroupsEnabled);
      privacyParametersBuilder.setPrivacyPluginEnabled(
          unstablePrivacyPluginOptions.isPrivacyPluginEnabled());

      final boolean hasPrivacyPublicKey = privacyOptionGroup.privacyPublicKeyFile != null;

      if (hasPrivacyPublicKey
          && Boolean.TRUE.equals(privacyOptionGroup.isPrivacyMultiTenancyEnabled)) {
        throw new ParameterException(
            commandLine, "Privacy multi-tenancy and privacy public key cannot be used together");
      }

      if (!hasPrivacyPublicKey
          && !privacyOptionGroup.isPrivacyMultiTenancyEnabled
          && !unstablePrivacyPluginOptions.isPrivacyPluginEnabled()) {
        throw new ParameterException(
            commandLine, "Please specify Enclave public key file path to enable privacy");
      }

      if (hasPrivacyPublicKey
          && Boolean.FALSE.equals(privacyOptionGroup.isPrivacyMultiTenancyEnabled)) {
        try {
          privacyParametersBuilder.setPrivacyUserIdUsingFile(
              privacyOptionGroup.privacyPublicKeyFile);
        } catch (final IOException e) {
          throw new ParameterException(
              commandLine, "Problem with privacy-public-key-file: " + e.getMessage(), e);
        } catch (final IllegalArgumentException e) {
          throw new ParameterException(
              commandLine, "Contents of privacy-public-key-file invalid: " + e.getMessage(), e);
        }
      }

      privacyParametersBuilder.setPrivateKeyPath(
          privacyOptionGroup.privateMarkerTransactionSigningKeyPath);
      privacyParametersBuilder.setStorageProvider(
          privacyKeyStorageProvider(keyValueStorageName + "-privacy"));
      if (Boolean.TRUE.equals(privacyOptionGroup.isPrivacyTlsEnabled)) {
        privacyParametersBuilder.setPrivacyKeyStoreFile(privacyOptionGroup.privacyKeyStoreFile);
        privacyParametersBuilder.setPrivacyKeyStorePasswordFile(
            privacyOptionGroup.privacyKeyStorePasswordFile);
        privacyParametersBuilder.setPrivacyTlsKnownEnclaveFile(
            privacyOptionGroup.privacyTlsKnownEnclaveFile);
      }
      privacyParametersBuilder.setEnclaveFactory(new EnclaveFactory(vertx));
    } else if (isGoQuorumCompatibilityMode) {
      privacyParametersBuilder.setGoQuorumPrivacyParameters(
          Optional.of(configureGoQuorumPrivacy(storageProvider)));
    }

    if (Boolean.FALSE.equals(privacyOptionGroup.isPrivacyEnabled) && anyPrivacyApiEnabled()) {
      logger.warn("Privacy is disabled. Cannot use EEA/PRIV API methods when not using Privacy.");
    }

    if (!isGoQuorumCompatibilityMode
        && (jsonRPCHttpOptionGroup.rpcHttpApis.contains(RpcApis.GOQUORUM.name())
            || jsonRPCWebsocketOptionGroup.rpcWsApis.contains(RpcApis.GOQUORUM.name()))) {
      logger.warn("Cannot use GOQUORUM API methods when not in GoQuorum mode.");
    }
    privacyParametersBuilder.setPrivacyService(privacyPluginService);
    final PrivacyParameters privacyParameters = privacyParametersBuilder.build();

    if (Boolean.TRUE.equals(privacyOptionGroup.isPrivacyEnabled)) {
      preSynchronizationTaskRunner.addTask(
          new PrivateDatabaseMigrationPreSyncTask(
              privacyParameters, privacyOptionGroup.migratePrivateDatabase));
    }

    return privacyParameters;
  }

  public WorldStateArchive createPrivateWorldStateArchive(final StorageProvider storageProvider) {
    final WorldStateStorage privateWorldStateStorage =
        storageProvider.createPrivateWorldStateStorage();
    final WorldStatePreimageStorage preimageStorage =
        storageProvider.createPrivateWorldStatePreimageStorage();
    return new DefaultWorldStateArchive(privateWorldStateStorage, preimageStorage);
  }

  private boolean anyPrivacyApiEnabled() {
    return jsonRPCHttpOptionGroup.rpcHttpApis.contains(RpcApis.EEA.name())
        || jsonRPCWebsocketOptionGroup.rpcWsApis.contains(RpcApis.EEA.name())
        || jsonRPCHttpOptionGroup.rpcHttpApis.contains(RpcApis.PRIV.name())
        || jsonRPCWebsocketOptionGroup.rpcWsApis.contains(RpcApis.PRIV.name());
  }

  private PrivacyKeyValueStorageProvider privacyKeyStorageProvider(final String name) {
    return new PrivacyKeyValueStorageProviderBuilder()
        .withStorageFactory(privacyKeyValueStorageFactory(name))
        .withCommonConfiguration(pluginCommonConfiguration)
        .withMetricsSystem(getMetricsSystem())
        .build();
  }

  private PrivacyKeyValueStorageFactory privacyKeyValueStorageFactory(final String name) {
    return (PrivacyKeyValueStorageFactory)
        storageService
            .getByName(name)
            .orElseThrow(
                () -> new StorageException("No KeyValueStorageFactory found for key: " + name));
  }

  private KeyValueStorageProvider keyValueStorageProvider(final String name) {
    if (this.keyValueStorageProvider == null) {
      this.keyValueStorageProvider =
          new KeyValueStorageProviderBuilder()
              .withStorageFactory(
                  storageService
                      .getByName(name)
                      .orElseThrow(
                          () ->
                              new StorageException(
                                  "No KeyValueStorageFactory found for key: " + name)))
              .withCommonConfiguration(pluginCommonConfiguration)
              .withMetricsSystem(getMetricsSystem())
              .isGoQuorumCompatibilityMode(isGoQuorumCompatibilityMode.booleanValue())
              .build();
    }
    return this.keyValueStorageProvider;
  }

  private Optional<PkiBlockCreationConfiguration> maybePkiBlockCreationConfiguration() {
    return pkiBlockCreationOptions
        .asDomainConfig(commandLine)
        .map(pkiBlockCreationConfigProvider::load);
  }

  private SynchronizerConfiguration buildSyncConfig() {
    return unstableSynchronizerOptions
        .toDomainObject()
        .syncMode(syncMode)
        .fastSyncMinimumPeerCount(fastSyncMinPeerCount)
        .build();
  }

  private TransactionPoolConfiguration buildTransactionPoolConfiguration() {
    return unstableTransactionPoolOptions
        .toDomainObject()
        .txPoolMaxSize(txPoolOptionGroup.txPoolMaxSize)
        .pendingTxRetentionPeriod(txPoolOptionGroup.pendingTxRetentionPeriod)
        .priceBump(Percentage.fromInt(txPoolOptionGroup.priceBump))
        .txFeeCap(txFeeCap)
        .build();
  }

  private boolean isPruningEnabled() {
    return pruningEnabled;
  }

  // Blockchain synchronization from peers.
  private Runner synchronize(
      final BesuController controller,
      final boolean p2pEnabled,
      final Optional<TLSConfiguration> p2pTLSConfiguration,
      final boolean peerDiscoveryEnabled,
      final EthNetworkConfig ethNetworkConfig,
      final int maxPeers,
      final String p2pAdvertisedHost,
      final String p2pListenInterface,
      final int p2pListenPort,
      final GraphQLConfiguration graphQLConfiguration,
      final JsonRpcConfiguration jsonRpcConfiguration,
      final JsonRpcConfiguration engineJsonRpcConfiguration,
      final WebSocketConfiguration webSocketConfiguration,
      final JsonRpcIpcConfiguration jsonRpcIpcConfiguration,
      final ApiConfiguration apiConfiguration,
      final MetricsConfiguration metricsConfiguration,
      final Optional<PermissioningConfiguration> permissioningConfiguration,
      final Collection<EnodeURL> staticNodes,
      final Path pidPath) {

    checkNotNull(runnerBuilder);

    p2pTLSConfiguration.ifPresent(runnerBuilder::p2pTLSConfiguration);

    final ObservableMetricsSystem metricsSystem = this.metricsSystem.get();
    final Runner runner =
        runnerBuilder
            .vertx(vertx)
            .besuController(controller)
            .p2pEnabled(p2pEnabled)
            .natMethod(natMethod)
            .natManagerServiceName(unstableNatOptions.getNatManagerServiceName())
            .natMethodFallbackEnabled(unstableNatOptions.getNatMethodFallbackEnabled())
            .discovery(peerDiscoveryEnabled)
            .ethNetworkConfig(ethNetworkConfig)
            .permissioningConfiguration(permissioningConfiguration)
            .p2pAdvertisedHost(p2pAdvertisedHost)
            .p2pListenInterface(p2pListenInterface)
            .p2pListenPort(p2pListenPort)
            .maxPeers(maxPeers)
            .limitRemoteWireConnectionsEnabled(
                p2PDiscoveryOptionGroup.isLimitRemoteWireConnectionsEnabled)
            .fractionRemoteConnectionsAllowed(
                Fraction.fromPercentage(p2PDiscoveryOptionGroup.maxRemoteConnectionsPercentage)
                    .getValue())
            .randomPeerPriority(p2PDiscoveryOptionGroup.randomPeerPriority)
            .networkingConfiguration(unstableNetworkingOptions.toDomainObject())
            .graphQLConfiguration(graphQLConfiguration)
            .jsonRpcConfiguration(jsonRpcConfiguration)
            .engineJsonRpcConfiguration(engineJsonRpcConfiguration)
            .webSocketConfiguration(webSocketConfiguration)
            .jsonRpcIpcConfiguration(jsonRpcIpcConfiguration)
            .apiConfiguration(apiConfiguration)
            .pidPath(pidPath)
            .dataDir(dataDir())
            .bannedNodeIds(p2PDiscoveryOptionGroup.bannedNodeIds)
            .metricsSystem(metricsSystem)
            .permissioningService(permissioningService)
            .metricsConfiguration(metricsConfiguration)
            .staticNodes(staticNodes)
            .identityString(identityString)
            .besuPluginContext(besuPluginContext)
            .autoLogBloomCaching(autoLogBloomCachingEnabled)
            .ethstatsUrl(ethstatsOptions.getEthstatsUrl())
            .ethstatsContact(ethstatsOptions.getEthstatsContact())
            .storageProvider(keyValueStorageProvider(keyValueStorageName))
            .forkIdSupplier(() -> besuController.getProtocolManager().getForkIdAsBytesList())
            .rpcEndpointService(rpcEndpointServiceImpl)
            .build();

    addShutdownHook(runner);

    return runner;
  }

  protected Vertx createVertx(final VertxOptions vertxOptions) {
    return Vertx.vertx(vertxOptions);
  }

  private VertxOptions createVertxOptions(final MetricsSystem metricsSystem) {
    return new VertxOptions()
        .setPreferNativeTransport(true)
        .setMetricsOptions(
            new MetricsOptions()
                .setEnabled(true)
                .setFactory(new VertxMetricsAdapterFactory(metricsSystem)));
  }

  private void addShutdownHook(final Runner runner) {
    Runtime.getRuntime()
        .addShutdownHook(
            new Thread(
                () -> {
                  try {
                    besuPluginContext.stopPlugins();
                    runner.close();
                    Log4j2ConfiguratorUtil.shutdown();
                  } catch (final Exception e) {
                    logger.error("Failed to stop Besu");
                  }
                },
                "BesuCommand-Shutdown-Hook"));
  }

  private EthNetworkConfig updateNetworkConfig(final NetworkName network) {
    final EthNetworkConfig.Builder builder =
        new EthNetworkConfig.Builder(EthNetworkConfig.getNetworkConfig(network));

    if (genesisFile != null) {
      if (commandLine.getParseResult().hasMatchedOption("network")) {
        throw new ParameterException(
            this.commandLine,
            "--network option and --genesis-file option can't be used at the same time.  Please "
                + "refer to CLI reference for more details about this constraint.");
      }

      builder.setGenesisConfig(genesisConfig());

      if (networkId == null) {
        // If no chain id is found in the genesis, use mainnet network id
        try {
          builder.setNetworkId(
              getGenesisConfigFile()
                  .getConfigOptions(genesisConfigOverrides)
                  .getChainId()
                  .orElse(EthNetworkConfig.getNetworkConfig(MAINNET).getNetworkId()));
        } catch (final DecodeException e) {
          throw new ParameterException(
              this.commandLine, String.format("Unable to parse genesis file %s.", genesisFile), e);
        } catch (final ArithmeticException e) {
          throw new ParameterException(
              this.commandLine,
              "No networkId specified and chainId in "
                  + "genesis file is too large to be used as a networkId");
        }
      }

      if (p2PDiscoveryOptionGroup.bootNodes == null) {
        builder.setBootNodes(new ArrayList<>());
      }
      builder.setDnsDiscoveryUrl(null);
    }

    if (p2PDiscoveryOptionGroup.discoveryDnsUrl != null) {
      builder.setDnsDiscoveryUrl(p2PDiscoveryOptionGroup.discoveryDnsUrl);
    } else if (genesisConfigOptions != null) {
      final Optional<String> discoveryDnsUrlFromGenesis =
          genesisConfigOptions.getDiscoveryOptions().getDiscoveryDnsUrl();
      discoveryDnsUrlFromGenesis.ifPresent(builder::setDnsDiscoveryUrl);
    }

    if (networkId != null) {
      builder.setNetworkId(networkId);
    }

    List<EnodeURL> listBootNodes = null;
    if (p2PDiscoveryOptionGroup.bootNodes != null) {
      try {
        listBootNodes = buildEnodes(p2PDiscoveryOptionGroup.bootNodes, getEnodeDnsConfiguration());
      } catch (final IllegalArgumentException e) {
        throw new ParameterException(commandLine, e.getMessage());
      }
    } else if (genesisConfigOptions != null) {
      final Optional<List<String>> bootNodesFromGenesis =
          genesisConfigOptions.getDiscoveryOptions().getBootNodes();
      if (bootNodesFromGenesis.isPresent()) {
        listBootNodes = buildEnodes(bootNodesFromGenesis.get(), getEnodeDnsConfiguration());
      }
    }
    if (listBootNodes != null) {
      if (!p2PDiscoveryOptionGroup.peerDiscoveryEnabled) {
        logger.warn("Discovery disabled: bootnodes will be ignored.");
      }
      DiscoveryConfiguration.assertValidBootnodes(listBootNodes);
      builder.setBootNodes(listBootNodes);
    }
    return builder.build();
  }

  private GenesisConfigFile getGenesisConfigFile() {
    return GenesisConfigFile.fromConfig(genesisConfig());
  }

  private String genesisConfig() {
    try {
      return Resources.toString(genesisFile.toURI().toURL(), UTF_8);
    } catch (final IOException e) {
      throw new ParameterException(
          this.commandLine, String.format("Unable to load genesis URL %s.", genesisFile), e);
    }
  }

  private static String genesisConfig(final NetworkName networkName) {
    try (final InputStream genesisFileInputStream =
        EthNetworkConfig.class.getResourceAsStream(networkName.getGenesisFile())) {
      return new String(genesisFileInputStream.readAllBytes(), UTF_8);
    } catch (IOException | NullPointerException e) {
      throw new IllegalStateException(e);
    }
  }

  // dataDir() is public because it is accessed by subcommands
  public Path dataDir() {
    return dataPath.toAbsolutePath();
  }

  private Path pluginsDir() {
    final String pluginsDir = System.getProperty("besu.plugins.dir");
    if (pluginsDir == null) {
      return new File(System.getProperty("besu.home", "."), "plugins").toPath();
    } else {
      return new File(pluginsDir).toPath();
    }
  }

  private SecurityModule securityModule() {
    return securityModuleService
        .getByName(securityModuleName)
        .orElseThrow(() -> new RuntimeException("Security Module not found: " + securityModuleName))
        .get();
  }

  private File resolveNodePrivateKeyFile(final File nodePrivateKeyFile) {
    return Optional.ofNullable(nodePrivateKeyFile)
        .orElseGet(() -> KeyPairUtil.getDefaultKeyFile(dataDir()));
  }

  private String rpcHttpAuthenticationCredentialsFile() {
    final String filename = jsonRPCHttpOptionGroup.rpcHttpAuthenticationCredentialsFile;

    if (filename != null) {
      RpcAuthFileValidator.validate(commandLine, filename, "HTTP");
    }
    return filename;
  }

  private String rpcWsAuthenticationCredentialsFile() {
    final String filename = jsonRPCWebsocketOptionGroup.rpcWsAuthenticationCredentialsFile;

    if (filename != null) {
      RpcAuthFileValidator.validate(commandLine, filename, "WS");
    }
    return filename;
  }

  private String getDefaultPermissioningFilePath() {
    return dataDir()
        + System.getProperty("file.separator")
        + DefaultCommandValues.PERMISSIONING_CONFIG_LOCATION;
  }

  public MetricsSystem getMetricsSystem() {
    return metricsSystem.get();
  }

  private Set<EnodeURL> loadStaticNodes() throws IOException {
    final Path staticNodesPath;
    if (staticNodesFile != null) {
      staticNodesPath = staticNodesFile.toAbsolutePath();
      if (!staticNodesPath.toFile().exists()) {
        throw new ParameterException(
            commandLine, String.format("Static nodes file %s does not exist", staticNodesPath));
      }
    } else {
      final String staticNodesFilename = "static-nodes.json";
      staticNodesPath = dataDir().resolve(staticNodesFilename);
    }
    logger.info("Static Nodes file = {}", staticNodesPath);
    return StaticNodesParser.fromPath(staticNodesPath, getEnodeDnsConfiguration());
  }

  private List<EnodeURL> buildEnodes(
      final List<String> bootNodes, final EnodeDnsConfiguration enodeDnsConfiguration) {
    return bootNodes.stream()
        .filter(bootNode -> !bootNode.isEmpty())
        .map(bootNode -> EnodeURLImpl.fromString(bootNode, enodeDnsConfiguration))
        .collect(Collectors.toList());
  }

  public BesuExceptionHandler exceptionHandler() {
    return new BesuExceptionHandler(this::getLogLevel);
  }

  public EnodeDnsConfiguration getEnodeDnsConfiguration() {
    if (enodeDnsConfiguration == null) {
      enodeDnsConfiguration = unstableDnsOptions.toDomainObject();
    }
    return enodeDnsConfiguration;
  }

  private void checkPortClash() {
    getEffectivePorts().stream()
        .filter(Objects::nonNull)
        .filter(port -> port > 0)
        .forEach(
            port -> {
              if (!allocatedPorts.add(port)) {
                throw new ParameterException(
                    commandLine,
                    "Port number '"
                        + port
                        + "' has been specified multiple times. Please review the supplied configuration.");
              }
            });
  }

  /**
   * * Gets the list of effective ports (ports that are enabled).
   *
   * @return The list of effective ports
   */
  private List<Integer> getEffectivePorts() {
    final List<Integer> effectivePorts = new ArrayList<>();
    addPortIfEnabled(
        effectivePorts, p2PDiscoveryOptionGroup.p2pPort, p2PDiscoveryOptionGroup.p2pEnabled);
    addPortIfEnabled(
        effectivePorts,
        graphQlOptionGroup.graphQLHttpPort,
        graphQlOptionGroup.isGraphQLHttpEnabled);
    addPortIfEnabled(
        effectivePorts,
        jsonRPCHttpOptionGroup.rpcHttpPort,
        jsonRPCHttpOptionGroup.isRpcHttpEnabled);
    addPortIfEnabled(
        effectivePorts,
        jsonRPCWebsocketOptionGroup.rpcWsPort,
        jsonRPCWebsocketOptionGroup.isRpcWsEnabled);
    addPortIfEnabled(effectivePorts, engineRPCOptionGroup.engineRpcPort, isEngineApiEnabled());
    addPortIfEnabled(
        effectivePorts, metricsOptionGroup.metricsPort, metricsOptionGroup.isMetricsEnabled);
    addPortIfEnabled(
        effectivePorts,
        metricsOptionGroup.metricsPushPort,
        metricsOptionGroup.isMetricsPushEnabled);
    addPortIfEnabled(
        effectivePorts, minerOptionGroup.stratumPort, minerOptionGroup.iStratumMiningEnabled);
    return effectivePorts;
  }

  /**
   * Adds port to the specified list only if enabled.
   *
   * @param ports The list of ports
   * @param port The port value
   * @param enabled true if enabled, false otherwise
   */
  private void addPortIfEnabled(
      final List<Integer> ports, final Integer port, final boolean enabled) {
    if (enabled) {
      ports.add(port);
    }
  }

  private void checkGoQuorumCompatibilityConfig(final EthNetworkConfig ethNetworkConfig) {
    if (isGoQuorumCompatibilityMode) {
      if (!minTransactionGasPrice.isZero()) {
        throw new ParameterException(
            this.commandLine,
            "--min-gas-price must be set to zero if isQuorum mode is enabled in the genesis file.");
      }

      if (ensureGoQuorumCompatibilityModeNotUsedOnMainnet(genesisConfigOptions, ethNetworkConfig)) {
        throw new ParameterException(this.commandLine, "isQuorum mode cannot be used on Mainnet.");
      }
    }
  }

  private static boolean ensureGoQuorumCompatibilityModeNotUsedOnMainnet(
      final GenesisConfigOptions genesisConfigOptions, final EthNetworkConfig ethNetworkConfig) {
    return ethNetworkConfig.getNetworkId().equals(MAINNET.getNetworkId())
        || genesisConfigOptions
            .getChainId()
            .map(chainId -> chainId.equals(MAINNET.getNetworkId()))
            .orElse(false);
  }

  @VisibleForTesting
  Level getLogLevel() {
    return loggingLevelOption.getLogLevel();
  }

  private class BesuCommandConfigurationService implements BesuConfiguration {

    @Override
    public Path getStoragePath() {
      return dataDir().resolve(DATABASE_PATH);
    }

    @Override
    public Path getDataPath() {
      return dataDir();
    }

    @Override
    public int getDatabaseVersion() {
      return dataStorageOptions.toDomainObject().getDataStorageFormat().getDatabaseVersion();
    }
  }

  private void instantiateSignatureAlgorithmFactory() {
    if (SignatureAlgorithmFactory.isInstanceSet()) {
      return;
    }

    final Optional<String> ecCurve = getEcCurveFromGenesisFile();

    if (ecCurve.isEmpty()) {
      SignatureAlgorithmFactory.setDefaultInstance();
      return;
    }

    try {
      SignatureAlgorithmFactory.setInstance(SignatureAlgorithmType.create(ecCurve.get()));
    } catch (final IllegalArgumentException e) {
      throw new CommandLine.InitializationException(
          new StringBuilder()
              .append("Invalid genesis file configuration for ecCurve. ")
              .append(e.getMessage())
              .toString());
    }
  }

  private Optional<String> getEcCurveFromGenesisFile() {
    if (genesisFile == null) {
      return Optional.empty();
    }
    return genesisConfigOptions.getEcCurve();
  }

  protected void enableGoQuorumCompatibilityMode() {
    // this static flag is read by the RLP decoder
    GoQuorumOptions.setGoQuorumCompatibilityMode(true);
    isGoQuorumCompatibilityMode = true;
  }

  private void setMergeConfigOptions() {
    MergeConfigOptions.setMergeEnabled(
        Optional.ofNullable(genesisConfigOptions)
            .orElseGet(
                () ->
                    GenesisConfigFile.fromConfig(
                            genesisConfig(Optional.ofNullable(network).orElse(MAINNET)))
                        .getConfigOptions(genesisConfigOverrides))
            .getTerminalTotalDifficulty()
            .isPresent());

    MergeConfigOptions.setRollupExtensionEnabled(
        engineRPCOptionGroup.isEngineRollupExtensionEnabled);
  }

  private boolean isMergeEnabled() {
    return MergeConfigOptions.isMergeEnabled();
  }

  private boolean isEngineApiEnabled() {
    return engineRPCOptionGroup.overrideEngineRpcEnabled || isMergeEnabled();
  }

  public static List<String> getJDKEnabledCypherSuites() {
    try {
      SSLContext context = SSLContext.getInstance("TLS");
      context.init(null, null, null);
      SSLEngine engine = context.createSSLEngine();
      return Arrays.asList(engine.getEnabledCipherSuites());
    } catch (KeyManagementException | NoSuchAlgorithmException e) {
      throw new RuntimeException(e);
    }
  }

  public static List<String> getJDKEnabledProtocols() {
    try {
      SSLContext context = SSLContext.getInstance("TLS");
      context.init(null, null, null);
      SSLEngine engine = context.createSSLEngine();
      return Arrays.asList(engine.getEnabledProtocols());
    } catch (KeyManagementException | NoSuchAlgorithmException e) {
      throw new RuntimeException(e);
    }
  }
}<|MERGE_RESOLUTION|>--- conflicted
+++ resolved
@@ -2134,25 +2134,12 @@
 
   private JsonRpcConfiguration createEngineJsonRpcConfiguration(
       final Integer listenPort, final List<String> allowCallsFrom) {
-<<<<<<< HEAD
-
     List<String> apiGroups = new ArrayList<>(List.of(RpcApis.ENGINE.name(), RpcApis.ETH.name()));
     if (engineRPCOptionGroup.isEngineRollupExtensionEnabled) {
       apiGroups.add(RpcApis.ROLLUP.name());
     }
-
     JsonRpcConfiguration engineConfig = jsonRpcConfiguration(listenPort, apiGroups, allowCallsFrom);
-    if (engineRPCOptionGroup.deprecatedIsEngineRpcEnabled) {
-      logger.warn(
-          "--engine-api-enabled parameter has been deprecated and will be removed in a future release.  "
-              + "Merge support is implicitly enabled by the presence of terminalTotalDifficulty in the genesis config.");
-    }
-    engineConfig.setEnabled(isMergeEnabled());
-=======
-    JsonRpcConfiguration engineConfig =
-        jsonRpcConfiguration(listenPort, Arrays.asList("ENGINE", "ETH"), allowCallsFrom);
     engineConfig.setEnabled(isEngineApiEnabled());
->>>>>>> ca9a0769
     if (!engineRPCOptionGroup.isEngineAuthDisabled) {
       engineConfig.setAuthenticationEnabled(true);
       engineConfig.setAuthenticationAlgorithm(JwtAlgorithm.HS256);
