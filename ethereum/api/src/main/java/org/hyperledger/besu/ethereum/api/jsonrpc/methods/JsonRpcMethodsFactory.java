--- conflicted
+++ resolved
@@ -15,11 +15,8 @@
 package org.hyperledger.besu.ethereum.api.jsonrpc.methods;
 
 import org.hyperledger.besu.config.GenesisConfigOptions;
-<<<<<<< HEAD
 import org.hyperledger.besu.config.MergeConfigOptions;
 import org.hyperledger.besu.consensus.merge.blockcreation.TransitionCoordinator;
-=======
->>>>>>> ca9a0769
 import org.hyperledger.besu.ethereum.ProtocolContext;
 import org.hyperledger.besu.ethereum.api.jsonrpc.JsonRpcConfiguration;
 import org.hyperledger.besu.ethereum.api.jsonrpc.internal.filter.FilterManager;
@@ -132,22 +129,14 @@
               new TxPoolJsonRpcMethods(transactionPool),
               new PluginsJsonRpcMethods(namedPlugins));
 
-<<<<<<< HEAD
-      if (MergeConfigOptions.isMergeEnabled()) {
+      if (MergeConfigOptions.isRollupExtensionEnabled()) {
+        final TransitionCoordinator transitionCoordinator =
+            (TransitionCoordinator) miningCoordinator;
         enabled.putAll(
-            new ExecutionEngineJsonRpcMethods(miningCoordinator, protocolContext).create(rpcApis));
-
-        if (MergeConfigOptions.isRollupExtensionEnabled()) {
-          final TransitionCoordinator transitionCoordinator =
-              (TransitionCoordinator) miningCoordinator;
-          enabled.putAll(
-              new RollupJsonRpcMethods(transitionCoordinator.getMergeCoordinator(), protocolContext)
-                  .create(rpcApis));
-        }
+            new RollupJsonRpcMethods(transitionCoordinator.getMergeCoordinator(), protocolContext)
+                .create(rpcApis));
       }
 
-=======
->>>>>>> ca9a0769
       for (final JsonRpcMethods apiGroup : availableApiGroups) {
         enabled.putAll(apiGroup.create(rpcApis));
       }
