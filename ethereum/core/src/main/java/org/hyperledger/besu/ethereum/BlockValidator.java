/*
 * Copyright ConsenSys AG.
 *
 * Licensed under the Apache License, Version 2.0 (the "License"); you may not use this file except in compliance with
 * the License. You may obtain a copy of the License at
 *
 * http://www.apache.org/licenses/LICENSE-2.0
 *
 * Unless required by applicable law or agreed to in writing, software distributed under the License is distributed on
 * an "AS IS" BASIS, WITHOUT WARRANTIES OR CONDITIONS OF ANY KIND, either express or implied. See the License for the
 * specific language governing permissions and limitations under the License.
 *
 * SPDX-License-Identifier: Apache-2.0
 */
package org.hyperledger.besu.ethereum;

import org.hyperledger.besu.ethereum.core.Block;
import org.hyperledger.besu.ethereum.core.MutableWorldState;
import org.hyperledger.besu.ethereum.core.TransactionReceipt;
import org.hyperledger.besu.ethereum.mainnet.HeaderValidationMode;

import java.util.List;
import java.util.Optional;

public interface BlockValidator {

  class Result {
    public final Optional<BlockProcessingOutputs> blockProcessingOutputs;
    public final Optional<String> errorMessage;
<<<<<<< HEAD
    public final boolean isValid;
=======
    public final Optional<Throwable> cause;
>>>>>>> 719b8fbd

    public Result(final BlockProcessingOutputs blockProcessingOutputs) {
      this.blockProcessingOutputs = Optional.of(blockProcessingOutputs);
      this.errorMessage = Optional.empty();
<<<<<<< HEAD
      this.isValid = true;
=======
      this.cause = Optional.empty();
>>>>>>> 719b8fbd
    }

    public Result(final String errorMessage) {
      this.blockProcessingOutputs = Optional.empty();
      this.errorMessage = Optional.of(errorMessage);
<<<<<<< HEAD
      this.isValid = false;
=======
      this.cause = Optional.empty();
    }

    public Result(final String errorMessage, final Throwable cause) {
      this.blockProcessingOutputs = Optional.empty();
      this.errorMessage = Optional.of(errorMessage);
      this.cause = Optional.of(cause);
>>>>>>> 719b8fbd
    }
  }

  class BlockProcessingOutputs {
    public final MutableWorldState worldState;
    public final List<TransactionReceipt> receipts;

    public BlockProcessingOutputs(
        final MutableWorldState worldState, final List<TransactionReceipt> receipts) {
      this.worldState = worldState;
      this.receipts = receipts;
    }
  }

  Result validateAndProcessBlock(
      final ProtocolContext context,
      final Block block,
      final HeaderValidationMode headerValidationMode,
      final HeaderValidationMode ommerValidationMode);

  Result validateAndProcessBlock(
      final ProtocolContext context,
      final Block block,
      final HeaderValidationMode headerValidationMode,
      final HeaderValidationMode ommerValidationMode,
      final boolean shouldPersist);

  boolean fastBlockValidation(
      final ProtocolContext context,
      final Block block,
      final List<TransactionReceipt> receipts,
      final HeaderValidationMode headerValidationMode,
      final HeaderValidationMode ommerValidationMode);
}<|MERGE_RESOLUTION|>--- conflicted
+++ resolved
@@ -27,36 +27,28 @@
   class Result {
     public final Optional<BlockProcessingOutputs> blockProcessingOutputs;
     public final Optional<String> errorMessage;
-<<<<<<< HEAD
+    public final Optional<Throwable> cause;
     public final boolean isValid;
-=======
-    public final Optional<Throwable> cause;
->>>>>>> 719b8fbd
 
     public Result(final BlockProcessingOutputs blockProcessingOutputs) {
       this.blockProcessingOutputs = Optional.of(blockProcessingOutputs);
       this.errorMessage = Optional.empty();
-<<<<<<< HEAD
+      this.cause = Optional.empty();
       this.isValid = true;
-=======
-      this.cause = Optional.empty();
->>>>>>> 719b8fbd
     }
 
     public Result(final String errorMessage) {
       this.blockProcessingOutputs = Optional.empty();
       this.errorMessage = Optional.of(errorMessage);
-<<<<<<< HEAD
+      this.cause = Optional.empty();
       this.isValid = false;
-=======
-      this.cause = Optional.empty();
     }
 
     public Result(final String errorMessage, final Throwable cause) {
       this.blockProcessingOutputs = Optional.empty();
       this.errorMessage = Optional.of(errorMessage);
       this.cause = Optional.of(cause);
->>>>>>> 719b8fbd
+      this.isValid = false;
     }
   }
 
