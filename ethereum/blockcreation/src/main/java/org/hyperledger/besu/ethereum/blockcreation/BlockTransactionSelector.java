/*
 * Copyright ConsenSys AG.
 *
 * Licensed under the Apache License, Version 2.0 (the "License"); you may not use this file except in compliance with
 * the License. You may obtain a copy of the License at
 *
 * http://www.apache.org/licenses/LICENSE-2.0
 *
 * Unless required by applicable law or agreed to in writing, software distributed under the License is distributed on
 * an "AS IS" BASIS, WITHOUT WARRANTIES OR CONDITIONS OF ANY KIND, either express or implied. See the License for the
 * specific language governing permissions and limitations under the License.
 *
 * SPDX-License-Identifier: Apache-2.0
 */
package org.hyperledger.besu.ethereum.blockcreation;

import static org.hyperledger.besu.util.Slf4jLambdaHelper.traceLambda;

import org.hyperledger.besu.datatypes.Address;
import org.hyperledger.besu.datatypes.Wei;
import org.hyperledger.besu.ethereum.chain.Blockchain;
import org.hyperledger.besu.ethereum.core.MutableWorldState;
import org.hyperledger.besu.ethereum.core.ProcessableBlockHeader;
import org.hyperledger.besu.ethereum.core.Transaction;
import org.hyperledger.besu.ethereum.core.TransactionReceipt;
import org.hyperledger.besu.ethereum.eth.transactions.sorter.AbstractPendingTransactionsSorter;
import org.hyperledger.besu.ethereum.eth.transactions.sorter.AbstractPendingTransactionsSorter.TransactionSelectionResult;
import org.hyperledger.besu.ethereum.mainnet.AbstractBlockProcessor;
import org.hyperledger.besu.ethereum.mainnet.MainnetTransactionProcessor;
import org.hyperledger.besu.ethereum.mainnet.MainnetTransactionValidator;
import org.hyperledger.besu.ethereum.mainnet.TransactionValidationParams;
import org.hyperledger.besu.ethereum.mainnet.ValidationResult;
import org.hyperledger.besu.ethereum.mainnet.feemarket.FeeMarket;
import org.hyperledger.besu.ethereum.processing.TransactionProcessingResult;
import org.hyperledger.besu.ethereum.transaction.TransactionInvalidReason;
import org.hyperledger.besu.ethereum.vm.BlockHashLookup;
import org.hyperledger.besu.evm.account.EvmAccount;
import org.hyperledger.besu.evm.worldstate.WorldUpdater;

import java.util.Collections;
import java.util.List;
import java.util.Objects;
import java.util.concurrent.CancellationException;
import java.util.function.Supplier;
import java.util.stream.Collectors;

import com.google.common.collect.Lists;
import org.apache.tuweni.bytes.Bytes;
import org.slf4j.Logger;
import org.slf4j.LoggerFactory;

/**
 * Responsible for extracting transactions from PendingTransactions and determining if the
 * transaction is suitable for inclusion in the block defined by the provided
 * ProcessableBlockHeader.
 *
 * <p>If a transaction is suitable for inclusion, the world state must be updated, and a receipt
 * generated.
 *
 * <p>The output from this class's exeuction will be:
 *
 * <ul>
 *   <li>A list of transactions to include in the block being constructed.
 *   <li>A list of receipts for inclusion in the block.
 *   <li>The root hash of the world state at the completion of transaction execution.
 *   <li>The amount of gas consumed when executing all transactions.
 * </ul>
 *
 * Once "used" this class must be discarded and another created. This class contains state which is
 * not cleared between executions of buildTransactionListForBlock().
 */
@SuppressWarnings("UnusedMethod")
public class BlockTransactionSelector {
  private static final Logger LOG = LoggerFactory.getLogger(BlockTransactionSelector.class);

  private final Wei minTransactionGasPrice;
  private final Double minBlockOccupancyRatio;

  public static class TransactionValidationResult {
    private final Transaction transaction;
    private final ValidationResult<TransactionInvalidReason> validationResult;

    public TransactionValidationResult(
        final Transaction transaction,
        final ValidationResult<TransactionInvalidReason> validationResult) {
      this.transaction = transaction;
      this.validationResult = validationResult;
    }

    public Transaction getTransaction() {
      return transaction;
    }

    public ValidationResult<TransactionInvalidReason> getValidationResult() {
      return validationResult;
    }

    @Override
    public boolean equals(final Object o) {
      if (this == o) {
        return true;
      }
      if (o == null || getClass() != o.getClass()) {
        return false;
      }
      TransactionValidationResult that = (TransactionValidationResult) o;
      return Objects.equals(transaction, that.transaction)
          && Objects.equals(validationResult, that.validationResult);
    }

    @Override
    public int hashCode() {
      return Objects.hash(transaction, validationResult);
    }
  }

  public static class TransactionSelectionResults {

    private final List<Transaction> transactions = Lists.newArrayList();
    private final List<TransactionReceipt> receipts = Lists.newArrayList();
    private final List<TransactionValidationResult> invalidTransactions = Lists.newArrayList();
    private long cumulativeGasUsed = 0;

    private void update(
        final Transaction transaction, final TransactionReceipt receipt, final long gasUsed) {
      transactions.add(transaction);
      receipts.add(receipt);
      cumulativeGasUsed += gasUsed;
      traceLambda(
          LOG,
          "New selected transaction {}, total transactions {}, cumulative gas used {}",
          transaction::toTraceLog,
          transactions::size,
          () -> cumulativeGasUsed);
    }

    private void updateWithInvalidTransaction(
        final Transaction transaction,
        final ValidationResult<TransactionInvalidReason> validationResult) {
      invalidTransactions.add(new TransactionValidationResult(transaction, validationResult));
    }

    private void updateWithInvalidTransaction(
        final Transaction transaction,
        final ValidationResult<TransactionInvalidReason> validationResult) {
      invalidTransactions.add(new TransactionValidationResult(transaction, validationResult));
    }

    public List<Transaction> getTransactions() {
      return transactions;
    }

    public List<TransactionReceipt> getReceipts() {
      return receipts;
    }

    public long getCumulativeGasUsed() {
      return cumulativeGasUsed;
    }

    public List<TransactionValidationResult> getInvalidTransactions() {
      return invalidTransactions;
    }

    @Override
    public boolean equals(final Object o) {
      if (this == o) {
        return true;
      }
      if (o == null || getClass() != o.getClass()) {
        return false;
      }
      TransactionSelectionResults that = (TransactionSelectionResults) o;
      return cumulativeGasUsed == that.cumulativeGasUsed
          && transactions.equals(that.transactions)
          && receipts.equals(that.receipts)
          && invalidTransactions.equals(that.invalidTransactions);
    }

    @Override
    public int hashCode() {
      return Objects.hash(transactions, receipts, invalidTransactions, cumulativeGasUsed);
    }
<<<<<<< HEAD
=======

    public String toTraceLog() {
      return "cumulativeGasUsed="
          + cumulativeGasUsed
          + ", transactions="
          + transactions.stream().map(Transaction::toTraceLog).collect(Collectors.joining("; "));
    }
>>>>>>> be27e5b7
  }

  private final Supplier<Boolean> isCancelled;
  private final MainnetTransactionProcessor transactionProcessor;
  private final ProcessableBlockHeader processableBlockHeader;
  private final Blockchain blockchain;
  private final MutableWorldState worldState;
  private final AbstractPendingTransactionsSorter pendingTransactions;
  private final AbstractBlockProcessor.TransactionReceiptFactory transactionReceiptFactory;
  private final Address miningBeneficiary;
  private final FeeMarket feeMarket;

  private final TransactionSelectionResults transactionSelectionResult =
      new TransactionSelectionResults();

  public BlockTransactionSelector(
      final MainnetTransactionProcessor transactionProcessor,
      final Blockchain blockchain,
      final MutableWorldState worldState,
      final AbstractPendingTransactionsSorter pendingTransactions,
      final ProcessableBlockHeader processableBlockHeader,
      final AbstractBlockProcessor.TransactionReceiptFactory transactionReceiptFactory,
      final Wei minTransactionGasPrice,
      final Double minBlockOccupancyRatio,
      final Supplier<Boolean> isCancelled,
      final Address miningBeneficiary,
      final FeeMarket feeMarket) {
    this.transactionProcessor = transactionProcessor;
    this.blockchain = blockchain;
    this.worldState = worldState;
    this.pendingTransactions = pendingTransactions;
    this.processableBlockHeader = processableBlockHeader;
    this.transactionReceiptFactory = transactionReceiptFactory;
    this.isCancelled = isCancelled;
    this.minTransactionGasPrice = minTransactionGasPrice;
    this.minBlockOccupancyRatio = minBlockOccupancyRatio;
    this.miningBeneficiary = miningBeneficiary;
    this.feeMarket = feeMarket;
  }

  /*
  This function iterates over (potentially) all transactions in the PendingTransactions, this is a
  long running process.
  If running in a thread, it can be cancelled via the isCancelled supplier (which will result
  in this throwing an CancellationException).
   */
  public TransactionSelectionResults buildTransactionListForBlock() {
    LOG.debug("Transaction pool size {}", pendingTransactions.size());
    traceLambda(
        LOG, "Transaction pool content {}", () -> pendingTransactions.toTraceLog(false, false));
    pendingTransactions.selectTransactions(
        pendingTransaction -> evaluateTransaction(pendingTransaction, false));
<<<<<<< HEAD
=======
    traceLambda(
        LOG, "Transaction selection result result {}", transactionSelectionResult::toTraceLog);
>>>>>>> be27e5b7
    return transactionSelectionResult;
  }

  /**
   * Evaluate the given transactions and return the result of that evaluation.
   *
   * @param transactions The set of transactions to evaluate.
   * @return The {@code TransactionSelectionResults} results of transaction evaluation.
   */
  public TransactionSelectionResults evaluateTransactions(final List<Transaction> transactions) {
    transactions.forEach(transaction -> evaluateTransaction(transaction, true));
    return transactionSelectionResult;
  }

  /*
   * Passed into the PendingTransactions, and is called on each transaction until sufficient
   * transactions are found which fill a block worth of gas.
   *
   * This function will continue to be called until the block under construction is suitably
   * full (in terms of gasLimit) and the provided transaction's gasLimit does not fit within
   * the space remaining in the block.
   *
   */
  private TransactionSelectionResult evaluateTransaction(
      final Transaction transaction, final boolean reportFutureNonceTransactionsAsInvalid) {
    if (isCancelled.get()) {
      throw new CancellationException("Cancelled during transaction selection.");
    }

    if (transactionTooLargeForBlock(transaction)) {
      traceLambda(
          LOG, "Transaction {} too large to select for block creation", transaction::toTraceLog);
      if (blockOccupancyAboveThreshold()) {
        traceLambda(LOG, "Block occupancy above threshold, completing operation");
        return TransactionSelectionResult.COMPLETE_OPERATION;
      } else {
        return TransactionSelectionResult.CONTINUE;
      }
    }

    // If the gas price specified by the transaction is less than this node is willing to accept,
    // do not include it in the block.
    // ToDo: why we accept this in the pool in the first place then?
    final Wei actualMinTransactionGasPriceInBlock =
        feeMarket
            .getTransactionPriceCalculator()
            .price(transaction, processableBlockHeader.getBaseFee());
    if (minTransactionGasPrice.compareTo(actualMinTransactionGasPriceInBlock) > 0) {
      LOG.warn(
          "Gas fee of {} lower than configured minimum {}, deleting",
          transaction,
          minTransactionGasPrice);
      return TransactionSelectionResult.DELETE_TRANSACTION_AND_CONTINUE;
    }

    final WorldUpdater worldStateUpdater = worldState.updater();
    final BlockHashLookup blockHashLookup = new BlockHashLookup(processableBlockHeader, blockchain);
    final boolean isGoQuorumPrivateTransaction =
        transaction.isGoQuorumPrivateTransaction(
            transactionProcessor.getTransactionValidator().getGoQuorumCompatibilityMode());

    TransactionProcessingResult effectiveResult;

    if (isGoQuorumPrivateTransaction) {
      final ValidationResult<TransactionInvalidReason> validationResult =
          validateTransaction(processableBlockHeader, transaction, worldStateUpdater);
      if (!validationResult.isValid()) {
        LOG.warn(
            "Invalid transaction: {}. Block {} Transaction {}",
            validationResult.getErrorMessage(),
            processableBlockHeader.getParentHash().toHexString(),
            transaction.getHash().toHexString());
        return transactionSelectionResultForInvalidResult(transaction, validationResult);
      } else {
        // valid GoQuorum private tx, we need to hand craft the receipt and increment the nonce
        effectiveResult = publicResultForWhenWeHaveAPrivateTransaction(transaction);
        worldStateUpdater.getOrCreate(transaction.getSender()).getMutable().incrementNonce();
      }
    } else {
      effectiveResult =
          transactionProcessor.processTransaction(
              blockchain,
              worldStateUpdater,
              processableBlockHeader,
              transaction,
              miningBeneficiary,
              blockHashLookup,
              false,
              TransactionValidationParams.mining());
    }

    if (!effectiveResult.isInvalid()) {
      worldStateUpdater.commit();
      traceLambda(LOG, "Selected {} for block creation", transaction::toTraceLog);
      updateTransactionResultTracking(transaction, effectiveResult);
    } else {
      final var isIncorrectNonce = isIncorrectNonce(effectiveResult.getValidationResult());
      if (!isIncorrectNonce || reportFutureNonceTransactionsAsInvalid) {
        transactionSelectionResult.updateWithInvalidTransaction(
            transaction, effectiveResult.getValidationResult());
      }
<<<<<<< HEAD
      return transactionSelectionResultForInvalidResult(effectiveResult.getValidationResult());
=======
      return transactionSelectionResultForInvalidResult(
          transaction, effectiveResult.getValidationResult());
>>>>>>> be27e5b7
    }
    return TransactionSelectionResult.CONTINUE;
  }

  private TransactionSelectionResult transactionSelectionResultForInvalidResult(
      final Transaction transaction,
      final ValidationResult<TransactionInvalidReason> invalidReasonValidationResult) {
    // If the transaction has an incorrect nonce, leave it in the pool and continue
    if (isIncorrectNonce(invalidReasonValidationResult)) {
<<<<<<< HEAD
=======
      traceLambda(
          LOG,
          "Incorrect nonce for transaction {} keeping it in the pool",
          transaction::toTraceLog);
>>>>>>> be27e5b7
      return TransactionSelectionResult.CONTINUE;
    }
    // If the transaction was invalid for any other reason, delete it, and continue.
    traceLambda(
        LOG,
        "Delete invalid transaction {}, reason {}",
        transaction::toTraceLog,
        invalidReasonValidationResult::getInvalidReason);
    return TransactionSelectionResult.DELETE_TRANSACTION_AND_CONTINUE;
  }

  private ValidationResult<TransactionInvalidReason> validateTransaction(
      final ProcessableBlockHeader blockHeader,
      final Transaction transaction,
      final WorldUpdater publicWorldStateUpdater) {
    final TransactionValidationParams transactionValidationParams =
        TransactionValidationParams.processingBlock();
    final MainnetTransactionValidator transactionValidator =
        transactionProcessor.getTransactionValidator();
    ValidationResult<TransactionInvalidReason> validationResult =
        transactionValidator.validate(
            transaction, blockHeader.getBaseFee(), transactionValidationParams);
    if (!validationResult.isValid()) {
      return validationResult;
    }

    final Address senderAddress = transaction.getSender();

    final EvmAccount sender = publicWorldStateUpdater.getOrCreate(senderAddress);
    validationResult =
        transactionValidator.validateForSender(transaction, sender, transactionValidationParams);

    return validationResult;
  }

  /*
  Responsible for updating the state maintained between transaction validation (i.e. receipts,
  cumulative gas, world state root hash.).
   */
  private void updateTransactionResultTracking(
      final Transaction transaction, final TransactionProcessingResult result) {
    final boolean isGoQuorumPrivateTransaction =
        transaction.isGoQuorumPrivateTransaction(
            transactionProcessor.getTransactionValidator().getGoQuorumCompatibilityMode());

    final long gasUsedByTransaction =
        isGoQuorumPrivateTransaction ? 0 : transaction.getGasLimit() - result.getGasRemaining();

    final long cumulativeGasUsed =
        transactionSelectionResult.getCumulativeGasUsed() + gasUsedByTransaction;

    transactionSelectionResult.update(
        transaction,
        transactionReceiptFactory.create(
            transaction.getType(), result, worldState, cumulativeGasUsed),
        gasUsedByTransaction);
  }

  private boolean isIncorrectNonce(final ValidationResult<TransactionInvalidReason> result) {
    return result.getInvalidReason().equals(TransactionInvalidReason.INCORRECT_NONCE);
  }

  private TransactionProcessingResult publicResultForWhenWeHaveAPrivateTransaction(
      final Transaction transaction) {
    return TransactionProcessingResult.successful(
        Collections.emptyList(),
        0,
        transaction.getGasLimit(),
        Bytes.EMPTY,
        ValidationResult.valid());
  }

  private boolean transactionTooLargeForBlock(final Transaction transaction) {
    return transaction.getGasLimit()
        > processableBlockHeader.getGasLimit() - transactionSelectionResult.getCumulativeGasUsed();
  }

  private boolean blockOccupancyAboveThreshold() {
    final double gasAvailable = processableBlockHeader.getGasLimit();
    final double gasUsed = transactionSelectionResult.getCumulativeGasUsed();
    final double occupancyRatio = gasUsed / gasAvailable;
    LOG.trace(
        "Min block occupancy ratio {}, gas used {}, available {}, used/available {}",
        minBlockOccupancyRatio,
        gasUsed,
        gasAvailable,
        occupancyRatio);
    return occupancyRatio >= minBlockOccupancyRatio;
  }
}<|MERGE_RESOLUTION|>--- conflicted
+++ resolved
@@ -69,7 +69,6 @@
  * Once "used" this class must be discarded and another created. This class contains state which is
  * not cleared between executions of buildTransactionListForBlock().
  */
-@SuppressWarnings("UnusedMethod")
 public class BlockTransactionSelector {
   private static final Logger LOG = LoggerFactory.getLogger(BlockTransactionSelector.class);
 
@@ -140,12 +139,6 @@
       invalidTransactions.add(new TransactionValidationResult(transaction, validationResult));
     }
 
-    private void updateWithInvalidTransaction(
-        final Transaction transaction,
-        final ValidationResult<TransactionInvalidReason> validationResult) {
-      invalidTransactions.add(new TransactionValidationResult(transaction, validationResult));
-    }
-
     public List<Transaction> getTransactions() {
       return transactions;
     }
@@ -181,8 +174,6 @@
     public int hashCode() {
       return Objects.hash(transactions, receipts, invalidTransactions, cumulativeGasUsed);
     }
-<<<<<<< HEAD
-=======
 
     public String toTraceLog() {
       return "cumulativeGasUsed="
@@ -190,7 +181,6 @@
           + ", transactions="
           + transactions.stream().map(Transaction::toTraceLog).collect(Collectors.joining("; "));
     }
->>>>>>> be27e5b7
   }
 
   private final Supplier<Boolean> isCancelled;
@@ -243,11 +233,8 @@
         LOG, "Transaction pool content {}", () -> pendingTransactions.toTraceLog(false, false));
     pendingTransactions.selectTransactions(
         pendingTransaction -> evaluateTransaction(pendingTransaction, false));
-<<<<<<< HEAD
-=======
     traceLambda(
         LOG, "Transaction selection result result {}", transactionSelectionResult::toTraceLog);
->>>>>>> be27e5b7
     return transactionSelectionResult;
   }
 
@@ -349,12 +336,8 @@
         transactionSelectionResult.updateWithInvalidTransaction(
             transaction, effectiveResult.getValidationResult());
       }
-<<<<<<< HEAD
-      return transactionSelectionResultForInvalidResult(effectiveResult.getValidationResult());
-=======
       return transactionSelectionResultForInvalidResult(
           transaction, effectiveResult.getValidationResult());
->>>>>>> be27e5b7
     }
     return TransactionSelectionResult.CONTINUE;
   }
@@ -364,13 +347,10 @@
       final ValidationResult<TransactionInvalidReason> invalidReasonValidationResult) {
     // If the transaction has an incorrect nonce, leave it in the pool and continue
     if (isIncorrectNonce(invalidReasonValidationResult)) {
-<<<<<<< HEAD
-=======
       traceLambda(
           LOG,
           "Incorrect nonce for transaction {} keeping it in the pool",
           transaction::toTraceLog);
->>>>>>> be27e5b7
       return TransactionSelectionResult.CONTINUE;
     }
     // If the transaction was invalid for any other reason, delete it, and continue.
