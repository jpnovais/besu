/*
 * Copyright Hyperledger Besu Contributors.
 *
 * Licensed under the Apache License, Version 2.0 (the "License"); you may not use this file except in compliance with
 * the License. You may obtain a copy of the License at
 *
 * http://www.apache.org/licenses/LICENSE-2.0
 *
 * Unless required by applicable law or agreed to in writing, software distributed under the License is distributed on
 * an "AS IS" BASIS, WITHOUT WARRANTIES OR CONDITIONS OF ANY KIND, either express or implied. See the License for the
 * specific language governing permissions and limitations under the License.
 *
 * SPDX-License-Identifier: Apache-2.0
 */
package org.hyperledger.besu.tests.acceptance.jsonrpc;

import java.io.IOException;
import java.net.URI;
import java.net.URISyntaxException;

import org.junit.AfterClass;
import org.junit.BeforeClass;
import org.junit.runner.RunWith;
import org.junit.runners.Parameterized;

@RunWith(Parameterized.class)
public class ExecutionEngineAcceptanceTest extends AbstractJsonRpcTest {
  private static final String GENESIS_FILE = "/jsonrpc/engine/genesis.json";
  private static final String TEST_CASE_PATH = "/jsonrpc/engine/test-cases/";

  private static JsonRpcTestsContext testsContext;

  public ExecutionEngineAcceptanceTest(final String ignored, final URI testCaseFileURI) {
    super(ignored, testsContext, testCaseFileURI);
  }

  @BeforeClass
  public static void init() throws IOException {
    testsContext = new JsonRpcTestsContext(GENESIS_FILE);
  }

  @Parameterized.Parameters(name = "{0}")
  public static Iterable<Object[]> testCases() throws URISyntaxException {
<<<<<<< HEAD
    return AbstractJsonRpcTest.testCases(TEST_CASE_PATH);
=======
    return testCases(TEST_CASE_PATH);
>>>>>>> 719b8fbd
  }

  @AfterClass
  public static void tearDown() {
    testsContext.cluster.close();
  }
}<|MERGE_RESOLUTION|>--- conflicted
+++ resolved
@@ -41,11 +41,7 @@
 
   @Parameterized.Parameters(name = "{0}")
   public static Iterable<Object[]> testCases() throws URISyntaxException {
-<<<<<<< HEAD
-    return AbstractJsonRpcTest.testCases(TEST_CASE_PATH);
-=======
     return testCases(TEST_CASE_PATH);
->>>>>>> 719b8fbd
   }
 
   @AfterClass
